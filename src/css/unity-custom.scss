/* stylelint-disable docusaurus/copyright-header */
/**
 * Any CSS included here will be global. The classic template
 * bundles Infima by default. Infima is a CSS framework designed to
 * work well for content-centric websites.
 */

/* You can override the default Infima variables here. */

@import url("https://use.fontawesome.com/releases/v5.13.0/css/all.css");

:root {
  --ifm-color-primary: #3578e5;
  --ifm-color-primary-dark: #1d68e1;
  --ifm-color-primary-darker: #1b62d4;
  --ifm-color-primary-darkest: #1751af;
  --ifm-color-primary-light: #4e89e8;
  --ifm-color-primary-lighter: #5a91ea;
  --ifm-color-primary-lightest: #80aaef;
  --ifm-code-font-size: 95%;
  --ifm-font-family-base: Roboto,sans-serif;
  --ifm-h1-font-size: 2rem;
  --ifm-h2-font-size: 1.5rem;
  --ifm-h3-font-size: 1.25rem;
  --ifm-h4-font-size: 1rem;
  --ifm-h5-font-size: 0.875rem;
  --ifm-h6-font-size: 0.85rem;
  --ifm-font-family-headings: Roboto, 'Segoe UI';
}

@import url('https://fonts.googleapis.com/css2?family=Roboto&display=swap');

h1, h2, h3, h4, h5, h6, .text-break {
  word-wrap: break-word;
  word-break: break-word;
  font-family: var(--ifm-font-family-headings);
}

.docTitle_src-theme-DocItem- {
  font-size: 2rem !important;
}

.docTitle_cWlf {
  font-size: 2rem !important;
}

.markdown > h1 {
  font-size: 2rem !important;
}

.markdown > h2 {
  font-size: 1.5rem !important;
}

.markdown > h3 {
  font-size: 1.25rem !important;
}

.markdown > h4 {
  font-size: 1rem !important;
}

.footer {
  --ifm-footer-background-color: #000000 !important;
}

.docusaurus-highlight-code-line {
  background-color: rgb(0, 0, 0);
  display: block;
  margin: 0 calc(-1 * var(--ifm-pre-padding));
  padding: 0 var(--ifm-pre-padding);
}

/* FontAwesome - find icons here https://www.fontawesomecheatsheet.com/font-awesome-cheatsheet-5x/
 * Add new entry using the following as examples.
*/

.fp-check:before {
  color:rgb(45, 160, 0);
  content: '\f058'; /* You should use \ and not /*/
  font-family: "Font Awesome 5 Free"; /* This is the correct font-family*/
  font-style: normal;
  font-weight: normal;
  font-size:20px;
}

.fp-x:before {
  color:rgb(207, 0, 0);
  content: '\f057';
  font-family: "Font Awesome 5 Free";
  font-style: normal;
  font-weight: normal;
  font-size:20px;
}

.fp-grid:before {
  color:rgb(255, 255, 255);
  content: '\f00a';
  font-family: "Font Awesome 5 Free";
  font-style: normal;
  font-weight: normal;
  font-size:28px;
}

.fp-github:before {
  color:rgb(255, 255, 255);
  content: '\f09b';
  font-family: "Font Awesome 5 Free";
  font-style: normal;
  font-weight: normal;
  font-size:28px;
}

.fp-discord:before {
  color:rgb(255, 255, 255);
  content: '\f0392';
  font-family: "Font Awesome 5 Free";
  font-style: normal;
  font-weight: normal;
  font-size:28px;
}

.navbar {
  --ifm-navbar-background-color: rgb(0, 0, 0) !important;
  --ifm-navbar-link-color: rgb(255, 255, 255) !important;
}

.navbar__title:hover, .navbar__brand:hover {
  color: #3578e5;
}

.hero--primary {
  --ifm-hero-text-color: rgb(255, 255, 255) !important;
  background-image: url("../../static/img/hero-bk.jpg") !important;
  background-repeat: no-repeat;
  background-size: cover;
}

.button.button--secondary.button--outline:not(.button--active):not(:hover) {
  color:rgb(255, 255, 255);
}

// ADMONITIONS
// NOTE
html[data-theme='dark'] .alert--secondary {
  --ifm-alert-background-color: transparent;
  --ifm-alert-border-color: #20c997;
  border-left: 6px solid #20c997;
  --ifm-alert-color: #ffffff;
  --ra-admonition-icon-color: #20c997;
}

html[data-theme='light'] .alert--secondary {
  --ifm-alert-background-color: transparent;
  --ifm-alert-color: #20c997;
  --ifm-alert-border-color: #20c997;
  --ra-admonition-icon-color: #ffffff;
  border-left: 6px solid #20c997;
  --ifm-alert-color: var(--ifm-font-color-base);
  --ra-admonition-icon-color: #20c997;  
}

// IMPORTANT
html[data-theme='light'] .alert--info {
  --ifm-alert-background-color: transparent;
  --ifm-alert-border-color: #008bb2;
  border-left: 6px solid #008bb2;
  --ifm-alert-color: var(--ifm-font-color-base);
  --ra-admonition-icon-color: #008bb2;  
}

html[data-theme='dark'] .alert--info {
  --ifm-alert-background-color: transparent;
  --ifm-alert-border-color: #008bb2;
  border-left: 6px solid #008bb2;
  --ifm-alert-color: #ffffff;
  --ra-admonition-icon-color: #008bb2;  
}

// TIP
html[data-theme='light'] .alert--success {
  --ifm-alert-background-color: transparent;
  --ifm-alert-border-color: #3f923f;
  border-left: 6px solid #3f923f;
  --ifm-alert-color: var(--ifm-font-color-base);
  --ra-admonition-icon-color: #3f923f;   
}

html[data-theme='dark'] .alert--success {
  --ifm-alert-background-color: transparent;
  --ifm-alert-border-color: #3f923f;
  border-left: 6px solid #3f923f;
  --ifm-alert-color: #ffffff;
  --ra-admonition-icon-color: #3f923f;   
}

// CAUTION
html[data-theme='light'] .alert--warning {
  --ifm-alert-background-color: transparent;
  --ifm-alert-border-color: #ff8d03;
  border-left: 6px solid #ff8d03;
  --ifm-alert-color: var(--ifm-font-color-base);
  --ra-admonition-icon-color: #ff8d03;
}

html[data-theme='dark'] .alert--warning {
  --ifm-alert-background-color: transparent;
  --ifm-alert-border-color: #ff8d03;
  border-left: 6px solid #ff8d03;
  --ifm-alert-color: #ffffff;
  --ra-admonition-icon-color: #ff8d03;
}

// WARNING
html[data-theme='light'] .alert--danger {
  --ifm-alert-background-color: transparent;
  --ifm-alert-border-color: #df4b30;
  border-left: 6px solid #df4b30;
  --ifm-alert-color: var(--ifm-font-color-base);
  --ra-admonition-icon-color: #df4b30;
}

html[data-theme='dark'] .alert--danger {
  --ifm-alert-background-color: transparent;
  --ifm-alert-border-color: #df4b30;
  border-left: 6px solid #df4b30;
  --ifm-alert-color: #ffffff;
  --ra-admonition-icon-color: #df4b30;
}

// CONTRIBUTION
html[data-theme='light'] .admonition-contribution {
  background-color: transparent;
  border: 1px solid #855EF0;
  border-left: 6px solid #855EF0;
  color: var(--ifm-font-color-base);
}

html[data-theme='dark'] .admonition-contribution {
  background-color: transparent;
  border: 1px solid #855EF0;
  border-left: 6px solid #855EF0;
  color: #ffffff;
}

// FUNFACT
html[data-theme='light'] .admonition-funfact {
  background-color: transparent;
  border: 1px solid #40817a;
  border-left: 6px solid #40817a;
  color: var(--ifm-font-color-base);
  --ra-admonition-icon-color: #40817a; 
}

html[data-theme='dark'] .admonition-funfact {
  background-color: transparent;
  border: 1px solid #40817a;
  border-left: 6px solid #40817a;
  color: #ffffff;
  --ra-admonition-icon-color: #40817a; 
}

// BESTPRACTICE
html[data-theme='light'] .admonition-bestpractice {
  background-color: transparent;
  border: 1px solid #e5ab09;
  border-left: 6px solid #e5ab09;
  color: var(--ifm-font-color-base);
  --ra-admonition-icon-color: #e5ab09; 
}

html[data-theme='dark'] .admonition-bestpractice {
  background-color: transparent;
  border: 1px solid #e5ab09;
  border-left: 6px solid #e5ab09;
  color: #ffffff;
  --ra-admonition-icon-color: #e5ab09; 
}

.alert a {
  color: var(--ifm-link-color);
  text-decoration: var(--ifm-link-decoration);
}

// NAVBAR
.navbar-github-link:after {
  transition: opacity 0.2s;
  content: "";
  width: 24px;
  height: 24px;
  display: flex;
  background-image: url("data:image/svg+xml;charset=utf-8,%3Csvg viewBox='0 0 24 24' xmlns='http://www.w3.org/2000/svg'%3E%3Cpath fill='%23fff' d='M12 .297c-6.63 0-12 5.373-12 12 0 5.303 3.438 9.8 8.205 11.385.6.113.82-.258.82-.577 0-.285-.01-1.04-.015-2.04-3.338.724-4.042-1.61-4.042-1.61C4.422 18.07 3.633 17.7 3.633 17.7c-1.087-.744.084-.729.084-.729 1.205.084 1.838 1.236 1.838 1.236 1.07 1.835 2.809 1.305 3.495.998.108-.776.417-1.305.76-1.605-2.665-.3-5.466-1.332-5.466-5.93 0-1.31.465-2.38 1.235-3.22-.135-.303-.54-1.523.105-3.176 0 0 1.005-.322 3.3 1.23.96-.267 1.98-.399 3-.405 1.02.006 2.04.138 3 .405 2.28-1.552 3.285-1.23 3.285-1.23.645 1.653.24 2.873.12 3.176.765.84 1.23 1.91 1.23 3.22 0 4.61-2.805 5.625-5.475 5.92.42.36.81 1.096.81 2.22 0 1.606-.015 2.896-.015 3.286 0 .315.21.69.825.57C20.565 22.092 24 17.592 24 12.297c0-6.627-5.373-12-12-12'/%3E%3C/svg%3E");
  background-repeat: no-repeat;
  background-position: center;
}

.navbar-github-link:hover:after {
  opacity: 0.5;
}

.navbar-discord-link:after {
  transition: opacity 0.2s;
  content: "";
  width: 24px;
  height: 24px;
  display: flex;
  background: url("data:image/svg+xml,%3Csvg viewBox='0 0 256 293' xmlns='http://www.w3.org/2000/svg'%3E%3Cpath fill='white' d='M226.011429 0 L29.9885714 0 C13.4582857 0 0 13.4582857 0 30.1348571 L0 227.913143 C0 244.589714 13.4582857 258.048 29.9885714 258.048 L195.876571 258.048 L188.123429 230.985143 L206.848 248.393143 L224.548571 264.777143 L256 292.571429 L256 30.1348571 C256 13.4582857 242.541714 0 226.011429 0 Z M169.545143 191.049143 C169.545143 191.049143 164.278857 184.758857 159.890286 179.2 C179.053714 173.787429 186.368 161.792 186.368 161.792 C180.370286 165.741714 174.665143 168.521143 169.545143 170.422857 C162.230857 173.494857 155.209143 175.542857 148.333714 176.713143 C134.290286 179.346286 121.417143 178.614857 110.445714 176.566857 C102.107429 174.957714 94.9394286 172.617143 88.9417143 170.276571 C85.5771429 168.96 81.92 167.350857 78.2628571 165.302857 C77.824 165.010286 77.3851429 164.864 76.9462857 164.571429 C76.6537143 164.425143 76.5074286 164.278857 76.3611429 164.132571 C73.728 162.669714 72.2651429 161.645714 72.2651429 161.645714 C72.2651429 161.645714 79.2868571 173.348571 97.8651429 178.907429 C93.4765714 184.466286 88.064 191.049143 88.064 191.049143 C55.7348571 190.025143 43.4468571 168.813714 43.4468571 168.813714 C43.4468571 121.709714 64.512 83.5291429 64.512 83.5291429 C85.5771429 67.7302857 105.618286 68.1691429 105.618286 68.1691429 L107.081143 69.9245714 C80.7497143 77.5314286 68.608 89.088 68.608 89.088 C68.608 89.088 71.8262857 87.3325714 77.2388571 84.8457143 C92.8914286 77.9702857 105.325714 76.0685714 110.445714 75.6297143 C111.323429 75.4834286 112.054857 75.3371429 112.932571 75.3371429 C121.856 74.1668571 131.949714 73.8742857 142.482286 75.0445714 C156.379429 76.6537143 171.300571 80.7497143 186.514286 89.088 C186.514286 89.088 174.957714 78.1165714 150.089143 70.5097143 L152.137143 68.1691429 C152.137143 68.1691429 172.178286 67.7302857 193.243429 83.5291429 C193.243429 83.5291429 214.308571 121.709714 214.308571 168.813714 C214.308571 168.813714 201.874286 190.025143 169.545143 191.049143 Z M101.522286 122.733714 C93.184 122.733714 86.6011429 130.048 86.6011429 138.971429 C86.6011429 147.894857 93.3302857 155.209143 101.522286 155.209143 C109.860571 155.209143 116.443429 147.894857 116.443429 138.971429 C116.589714 130.048 109.860571 122.733714 101.522286 122.733714 M154.916571 122.733714 C146.578286 122.733714 139.995429 130.048 139.995429 138.971429 C139.995429 147.894857 146.724571 155.209143 154.916571 155.209143 C163.254857 155.209143 169.837714 147.894857 169.837714 138.971429 C169.837714 130.048 163.254857 122.733714 154.916571 122.733714'/%3E%3C/svg%3E");
  background-repeat: no-repeat;
  background-position: center;
}

.navbar-discord-link:hover:after {
  opacity: 0.5;
}

.navbar-grid-menu {
  transition: opacity 0.2s;
  content: "";
  width: 24px;
  height: 24px;
  display: flex;
  background-image: url("../../static/img/grid.png");
  background-repeat: no-repeat;
  background-position: center;
  margin-right: 18px;
}

.navbar-grid-menu:hover:after {
  opacity: 0.5;
}

.navbar-grid-menu:after, .navbar-github-link:after {
  border-style: none !important;
}

// Responsive
@media screen and (max-device-width: 996px) { 
  .navbar-github-link, .navbar-github-link:before {
    content: "GitHub";
  }
  .navbar-github-link:after {
    background-image: none;
  }
  .navbar-grid-menu, .navbar-grid-menu:before {
    content: "Community";
    background-image: none;
  }
  .navbar-sidebar {
    .menu__link, .menu__link:hover {
      color: #fff !important;
    }
  }
  .navbar__toggle {
    color: #fff !important;
  }
  .button--secondary {
    --ifm-button-border-color: #80aaef;
  }
  .button.button--secondary {
    color: #fff;
  }
  .button--secondary:not(.button--outline) {
  --ifm-button-background-color: #3578e5;
  background-color: #3578e5;
  :hover, :active, :focus, :visited {
    --ifm-button-background-color: #3578e5;
    background-color: #3578e5;
    }
  }
}

<<<<<<< HEAD
=======
@media screen and (max-device-width: 450px) {

  .feedback-edit {
    text-align: left !important;
  }
  
  .feedback-issue {
    text-align: left !important;
  }
  
  .feedback-update {
    text-align: left !important;
  }

  .docTitle_src-theme-DocItem- {
    font-size: 1.5rem !important;
  }
  
  .docTitle_cWlf {
    font-size: 1.5rem !important;
  }
  
  .markdown > h1 {
    font-size: 1.5rem !important;
  }
  
  .markdown > h2 {
    font-size: 1.35rem !important;
  }
  
  .markdown > h3 {
    font-size: 1.15rem !important;
  }
  
  .markdown > h4 {
    font-size: 1rem !important;
  }

  img {
    max-width: 350px !important;
  }
}

>>>>>>> c520a755
// Mermaid Styles 
html[data-theme='light'] .arrowheadPath {
  fill: #333333 !important;
}

html[data-theme='light'] .edgePath .path {
  stroke: #333333 !important;
}

html[data-theme='light'] .node rect {
  stroke: #2196F3 !important;
  fill: #E1F4FD !important;
}

html[data-theme='light'] .label {
  color: #333333 !important;
}

html[data-theme='light'] .node circle {
  stroke: #2196F3 !important;
  fill: #E1F4FD !important;
}

html[data-theme='light'] .node ellipse{
  stroke: #2196F3 !important;
  fill: #E1F4FD !important;
}

html[data-theme='light'] .node polygon {
  stroke: #2196F3 !important;
  fill: #E1F4FD !important;
}

html[data-theme='dark'] .node rect {
  stroke: #2196F3 !important;
}

html[data-theme='dark'] .node circle {
  stroke: #2196F3 !important;
}

html[data-theme='dark'] .node ellipse{
  stroke: #2196F3 !important;
}

html[data-theme='dark'] .node polygon {
  stroke: #2196F3 !important;
}

// Images

.medium-zoom-overlay {
  opacity: .8 !important;
}

img {
  max-width: 600px;
}
//.medium-zoom-image

// FOOTER

.footerLogoLink {
  opacity: 0.5;
  -webkit-transition: opacity var(--ifm-transition-fast) var(--ifm-transition-timing-default);
  transition: opacity var(--ifm-transition-fast) var(--ifm-transition-timing-default);
}

.footerLogoLink:hover {
  opacity: 1;
}

.footer__link-item {
  --ifm-footer-link-color: #757575;
}

.footer__copyright {
  text-align: left;
  font-size: 14px;
}

.footer__details {
  text-align: left;
  font-size: 14px;
  max-width: 600px;
  --ifm-link-color: #757575;
}

.feedback-edit {
  text-align: left;
}

.feedback-issue {
  text-align: center;
}

.feedback-update {
  text-align: right;
}

/* CUSTOM BLOCKS */

.table-rows { 
  table {
      table-layout: fixed;
      border-spacing: 0;
      width: 100%;
      empty-cells: hide;
      overflow: hidden;
      border: 0px;
      tr {
          background-color: transparent !important;
      }
      th {
          //border: 0px !important;
          a {
              color: white;
              text-decoration: none;
          }
      }
      th:nth-child(1) {
          background-color: #639df1;
          color: white;
      }
      th:nth-child(2) {
          background-color: #4c78d9;
          color: white;
      }
      th:nth-child(3) {
          background-color: #3657b6;
          color: white;
      }
      th:nth-child(4) {
          background-color: #2a428c;
          color: white;
      }
      th:nth-child(5) {
          background-color: #16234d;
          color: white;
      }
      th:nth-child(6) {
          background-color: #0e1a3e;
          color: white;
      }
      th:nth-child(7) {
          background-color: #081029;
          color: white;
      }
      tbody {
          background-color: transparent !important;
      }
      td {
          position: relative;
          width: auto;
      }
      tr:nth-child(even) {background-color: rgba(210, 235, 255, 0.2) !important;}
  }
}

.center {
  text-align: center;
}

table {
  display: table;
  th {
     --ifm-table-head-background: #3657b6 !important; 
     --ifm-table-head-color: #ffffff;
    }
}
html[data-theme='dark'] tr:nth-child(even) {background-color: rgba(210, 235, 255, 0.1) !important;}
html[data-theme='light'] tr:nth-child(even) {background-color: rgba(210, 235, 255, 0.2) !important;}

.table-columns { 
  table {
    table-layout: fixed;
    //border-collapse: collapse;
    border-spacing: 0;
    width: 100%;
    empty-cells: hide;
    overflow: hidden;
    border: 0px;
    tr {
        background-color: transparent !important;
    }
    th {
        //border: 0px !important;
        a {
            color: white;
            text-decoration: none;
        }
    }
    th:hover {
        background-color: #e59700 !important;
        a {
            color: white;
            text-decoration: solid underline white 2px;
            }
    }
    th:nth-child(1) {
        background-color: #639df1;
        color: white;
    }
    th:nth-child(2) {
        background-color: #4c78d9;
        color: white;
    }
    th:nth-child(3) {
        background-color: #3657b6;
        color: white;
    }
    th:nth-child(4) {
        background-color: #2a428c;
        color: white;
    }
    th:nth-child(5) {
        background-color: #16234d;
        color: white;
    }
    th:nth-child(6) {
        background-color: #0e1a3e;
        color: white;
    }
    th:nth-child(7) {
        background-color: #081029;
        color: white;
    }
    tbody {
        background-color: transparent !important;
    }
    td {
        position: relative;
        width: auto;
        &:hover {
            &:before {
                content: "";
                position: absolute;
                left: 0;
                right: 0;
                top: -9999px;
                bottom: -9999px;
                background-color: rgba(210, 235, 255, 0.2) !important;
                z-index: -1;
            }
        }
    }
  }
}

// API CSS - DOCFX

.inheritance .level0:before,
.inheritance .level1:before,
.inheritance .level2:before,
.inheritance .level3:before,
.inheritance .level4:before,
.inheritance .level5:before {
    content: '↳';
    margin-right: 5px;
}

.inheritance .level0 {
    margin-left: 0em;
    p {
      display:inline;
    }
}

.inheritance .level1 {
    margin-left: 1em;
    p {
      display:inline;
    }
}

.inheritance .level2 {
    margin-left: 2em;
    p {
      display:inline;
    }
}

.inheritance .level3 {
    margin-left: 3em;
    p {
      display:inline;
    }
}

.inheritance .level4 {
    margin-left: 4em;
    p {
      display:inline;
    }
}

.inheritance .level5 {
    margin-left: 5em;
    p {
      display:inline;
    }
}

.level0.summary {
  margin: 2em 0 2em 0;
}

.level1.summary {
  margin: 1em 0 1em 0;
}

span.parametername,
span.paramref,
span.typeparamref {
    font-style: italic;
}
span.languagekeyword{
    font-weight: bold;
}

.codewrapper {
  position: relative;
}

.inheritance h5, .inheritedMembers h5 {
  padding-bottom: 5px;
  border-bottom: 1px solid #ccc;
  font-size: 1.2em;
  p {
    display:inline;
  }
}

.inheritance, .inheritedMembers {
  margin-bottom: 25px;
  p {
    display:inline;
  }
}

.inheritance hr {
  margin-top: 5px;
  margin-bottom: 5px;
}

// Blog Styles
.blogPostTitle_node_modules-\@docusaurus-theme-classic-lib-next-theme-BlogPostItem- {
  font-size: 2rem;
}

.avatar__intro {
  border-bottom: 1px solid #757575;
  color: #757575;
  .avatar__name, a {
    color: #757575;
  }
}<|MERGE_RESOLUTION|>--- conflicted
+++ resolved
@@ -369,8 +369,6 @@
   }
 }
 
-<<<<<<< HEAD
-=======
 @media screen and (max-device-width: 450px) {
 
   .feedback-edit {
@@ -414,7 +412,6 @@
   }
 }
 
->>>>>>> c520a755
 // Mermaid Styles 
 html[data-theme='light'] .arrowheadPath {
   fill: #333333 !important;
