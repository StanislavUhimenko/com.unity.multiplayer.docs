--- conflicted
+++ resolved
@@ -8,25 +8,16 @@
 
 Boss Room provides one example of how to handle limiting the number of players through the connection approval process:
 
-<<<<<<< HEAD
 Boss Room provides an example of such delegate
 
 ```csharp reference
 https://github.com/Unity-Technologies/com.unity.multiplayer.samples.coop/blob/main/Assets/Scripts/Gameplay/ConnectionManagement/ServerGameNetPortal.css#L176
-=======
-```csharp 
- void ApprovalCheck(NetworkManager.ConnectionApprovalRequest request, NetworkManager.ConnectionApprovalResponse response)
->>>>>>> d421d0f1
 ```
 ​
 The code below shows an example of an over-capacity check that would prevent more than a certain pre-defined number of players from connecting.
 ​
 ```csharp
-<<<<<<< HEAD
 if( m_Portal.NetManager.ConnectedClientsIds.Count >= CharSelectData.k_MaxLobbyPlayers )
-=======
-if (m_Portal.NetManager.ConnectedClientsIds.Count >= CharSelectData.k_MaxLobbyPlayers)
->>>>>>> d421d0f1
 {
     return ConnectStatus.ServerFull;
 }
@@ -34,7 +25,7 @@
 ​
 :::tip**SUBJECT TO CHANGE:**
 ​
-In connection approval delegate Netcode does not support an ability to send anything more than a boolean back. 
+In connection approval delegate Netcode does not support an ability to send anything more than a boolean back.
 Boss Room demonstrates a way to provide meaningful error code to the client by invoking a client RPC in the same channel that Netcode uses for its connection callback.
 
 :::
