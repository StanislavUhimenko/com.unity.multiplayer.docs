--- conflicted
+++ resolved
@@ -37,19 +37,12 @@
 
 ## Create the Basic Components
 
-<<<<<<< HEAD
-In this section we will create the basic building blocks of a multiplayer game
-
-### Creating Network Manager and selecting the Transport
-
-=======
 In this section we will create the basic building blocks of a multiplayer game.
 
 ### Creating Network Manager and selecting the Transport
 
 In this section we will add a Network Manager and add a Transport to our project.
 
->>>>>>> 2491fdd9
 1. Right click in the Hierarchy tab of the Main Unity Window.
 1. Select **Create Empty**.
 1. Rename the `GameObject` **NetworkManager**.
@@ -57,11 +50,7 @@
   :::tip
   We renamed the `GameObject` because:
     * It makes it  easier to refer to later.
-<<<<<<< HEAD
-    * There should only be one **NetworkManager**, this is the object that contains the  `NetworkManager` component.
-=======
     * There should only be one **NetworkManager**, this is the object that contains the  `NetworkManager` component. You may get unexpected results if you create more than one **NetworkManager**.
->>>>>>> 2491fdd9
   :::
 
   You have now created a new `GameObject` called **NetworkManager**.
@@ -79,10 +68,6 @@
 <iframe src="https://www.youtube.com/embed/ZYEUWzsXEoY?playlist=ZYEUWzsXEoY&loop=1&&autoplay=0&controls=1&showinfo=0&mute=1"   width="854px"
         height="480px" className="video-container" frameborder="0" position="relative" allow="accelerometer; autoplay; loop; playlist; clipboard-write; encrypted-media; gyroscope; picture-in-picture"  allowfullscreen=""></iframe>
 
-<<<<<<< HEAD
-
-=======
->>>>>>> 2491fdd9
 
 ## Creating an object to spawn for each connected player
 
@@ -102,11 +87,7 @@
 
 1. Select `NetworkManager`.
 1. Inside the `NetworkManager` component tab, locate the  `NetworkPrefabs` field. 
-<<<<<<< HEAD
-1. Click `+` to create a slot
-=======
 1. Click `+` to create a slot.
->>>>>>> 2491fdd9
 1. Drag this player prefab from above into the new empty slot
 
   :::important
@@ -117,11 +98,7 @@
    You may see the following error reported `There is no NetworkPrefab Marked as a PlayerPrefab`. Once you have completed the above steps you can clear the error.
   :::
 
-<<<<<<< HEAD
-1. Create a 3D Object->Plane, centered at (0,0,0).
-=======
 1. Create a **3D Object->Plane**, centered at (0,0,0).
->>>>>>> 2491fdd9
 1. Save your scene
 
 <iframe src="https://www.youtube.com/embed/B_FWb4J1Pxw?playlist=B_FWb4J1Pxw&loop=1&&autoplay=0&controls=1&showinfo=0&mute=1"   width="854px"
@@ -130,11 +107,8 @@
 
 ### Testing Hello World
 
-<<<<<<< HEAD
-=======
 Now we will test to see if evereything works as expected.
 
->>>>>>> 2491fdd9
 1. Click **Play**.
 1. Click **Start Host** under **NetworkManager**. 
 
