---
id: helloworldtwo
title: Building on "Hello World"
sidebar_label: Building on "Hello World"
description: Tutorial that explains adding scripts to objects, editor modes (Host Server and Client), basic player movement,Permissions and basic RPC use.
---
In this guide we will build on the work we have already done in Hello World and add in a few more features, we will be covering the following:

- Adding scripts to your objects
- Adding editor modes inside your game  (Host Server and Client)
- Basic Player Movement
- Permissions
- Basic RPC use


## Requirements

This tutorial requires an MLAPI-supported version of Unity (2019.4+).

We recommend that you  complete the [Your First Networking Game "Hello World"](helloworldintro.md) guide before starting this one.


## Adding Scripts to Hello World

This section will add some scripts to Hello World which will contain the new features we will be covering in the tutorial.

1. Click the **Assets** folder.
1. Create a new Folder and call it **Scripts**.
1. Create an empty `GameObject` rename it **HelloWorldManager**.
1. Create a script called `HelloWorldManager`.
1. Add the `HelloWorldManager` script as a component.
<iframe src="https://www.youtube.com/embed/wdzkZbG2-18?playlist=wdzkZbG2-18&loop=1&&autoplay=0&controls=1&showinfo=0&mute=1"   width="854px"
        height="480px" className="video-container" frameborder="0" position="relative" allow="accelerometer; autoplay; loop; playlist; clipboard-write; encrypted-media; gyroscope; picture-in-picture"  allowfullscreen=""></iframe>

1. Open the `HelloWorldManager.cs` script.
1. Edit the `HelloWorldManager.cs` script to match the following.

:::tip 
You can copy the script from here and paste it into your file.
   1. Select the code sample.
   1. Click **Copy** in the top right corner.
   1. Paste it into your code editor.
:::

<details open>
<summary>Click to show/hide the Code.</summary>

```csharp

using MLAPI;
using UnityEngine;

namespace HelloWorld
{
    public class HelloWorldManager : MonoBehaviour
    {
        void OnGUI()
        {
            GUILayout.BeginArea(new Rect(10, 10, 300, 300));
            if (!NetworkManager.Singleton.IsClient && !NetworkManager.Singleton.IsServer)
            {
                StartButtons();
            }
            else
            {
                StatusLabels();

                SubmitNewPosition();
            }

            GUILayout.EndArea();
        }

        static void StartButtons()
        {
            if (GUILayout.Button("Host")) NetworkManager.Singleton.StartHost();
            if (GUILayout.Button("Client")) NetworkManager.Singleton.StartClient();
            if (GUILayout.Button("Server")) NetworkManager.Singleton.StartServer();
        }

        static void StatusLabels()
        {
            var mode = NetworkManager.Singleton.IsHost ?
                "Host" : NetworkManager.Singleton.IsServer ? "Server" : "Client";

            GUILayout.Label("Transport: " +
                NetworkManager.Singleton.NetworkConfig.NetworkTransport.GetType().Name);
            GUILayout.Label("Mode: " + mode);
        }

        static void SubmitNewPosition()
        {
            if (GUILayout.Button(NetworkManager.Singleton.IsServer ? "Move" : "Request Position Change"))
            {
                if (NetworkManager.Singleton.ConnectedClients.TryGetValue(NetworkManager.Singleton.LocalClientId,
                    out var networkedClient))
                {
                    var player = networkedClient.PlayerObject.GetComponent<HelloWorldPlayer>();
                    if (player)
                    {
                        player.Move();
                    }
                }
            }
        }
    }
}
```
</details>

## Adding Editor Modes to Hello World

Inside the `HelloWorldManager.cs` script, we define two methods which mimic the editor buttons inside of **NetworkManager** during Play mode.

<details open>
<summary>Click to show/hide the Code.

</summary>

<!---
```csharp reference
https://github.com/Unity-Technologies/com.unity.multiplayer.samples.poc/tree/feature/hello-world/Assets/Scripts/Shared/HelloWorldManager.cs#L25-L40

```
-->
```csharp
 static void StartButtons()
        {
            if (GUILayout.Button("Host")) NetworkManager.Singleton.StartHost();
            if (GUILayout.Button("Client")) NetworkManager.Singleton.StartClient();
            if (GUILayout.Button("Server")) NetworkManager.Singleton.StartServer();
        }

        static void StatusLabels()
        {
            var mode = NetworkManager.Singleton.IsHost ?
                "Host" : NetworkManager.Singleton.IsServer ? "Server" : "Client";

            GUILayout.Label("Transport: " +
                NetworkManager.Singleton.NetworkConfig.NetworkTransport.GetType().Name);
            GUILayout.Label("Mode: " + mode);
        }
```
</details>

`NetworkManager` implements the singleton pattern as it declares its singleton named `Singleton`. This is defined when the `MonoBehaviour` is enabled. This component also contains very useful properties, such as `IsClient`, `IsServer`, and `IsLocalClient`. The first two dictate the connection state we have currently established that you will use shortly.

We call these methods inside of `OnGUI()`.
<details open>
<summary>Click to show/hide the Code.

</summary>

<!---
```csharp reference
https://github.com/Unity-Technologies/com.unity.multiplayer.samples.poc/tree/feature/hello-world/Assets/Scripts/Shared/HelloWorldManager.cs#L8-L23

```
-->

```csharp

void OnGUI()
        {
            GUILayout.BeginArea(new Rect(10, 10, 300, 300));
            if (!NetworkManager.Singleton.IsClient && !NetworkManager.Singleton.IsServer)
            {
                StartButtons();
            }
            else
            {
                StatusLabels();

                SubmitNewPosition();
            }

            GUILayout.EndArea();
        }

```
</details>

:::note
You will notice the introduction of a new method,  `SubmitNewPosition()`; which we will be using later. 
:::

## Adding basic movement to the Player object 

This script adds some basic movement to the Hello World player.

1. Create a new script `HelloWorldPlayer`.
1. Open the `HelloWorldPlayer.cs` script.
1. Edit the `HelloWorldPlayer.cs` script to match the following.

<details open>
<summary>Click to show/hide the Code.

</summary>

```csharp

using MLAPI;
using MLAPI.Messaging;
using MLAPI.NetworkVariable;
using UnityEngine;

namespace HelloWorld
{
    public class HelloWorldPlayer : NetworkBehaviour
    {
        public NetworkVariableVector3 Position = new NetworkVariableVector3(new NetworkVariableSettings
        {
            WritePermission = NetworkVariablePermission.ServerOnly,
            ReadPermission = NetworkVariablePermission.Everyone
        });

        public override void NetworkStart()
        {
            Move();
        }

        public void Move()
        {
            if (NetworkManager.Singleton.IsServer)
            {
                var randomPosition = GetRandomPositionOnPlane();
                transform.position = randomPosition;
                Position.Value = randomPosition;
            }
            else
            {
                SubmitPositionRequestServerRpc();
            }
        }

        [ServerRpc]
        void SubmitPositionRequestServerRpc(ServerRpcParams rpcParams = default)
        {
            Position.Value = GetRandomPositionOnPlane();
        }

        static Vector3 GetRandomPositionOnPlane()
        {
            return new Vector3(Random.Range(-3f, 3f), 1f, Random.Range(-3f, 3f));
        }

        void Update()
        {
            transform.position = Position.Value;
        }
    }
}
```

</details>

4. Select the **Player** prefab.
1. Add the script `HelloWorldPlayer` script as a component.
<iframe src="https://www.youtube.com/embed/Ui8fRj-mK1k?playlist=Ui8fRj-mK1k&loop=1&&autoplay=0&controls=1&showinfo=0&mute=1"   width="854px"
        height="480px" className="video-container" frameborder="0" position="relative" allow="accelerometer; autoplay; loop; playlist; clipboard-write; encrypted-media; gyroscope; picture-in-picture"  allowfullscreen=""></iframe>

This class will inherit from `NetworkBehaviour` instead of `MonoBehaviour`.
<details open>
<summary>Click to show/hide the Code.

</summary>

<!---
```csharp reference
https://github.com/Unity-Technologies/com.unity.multiplayer.samples.poc/tree/feature/hello-world/Assets/Scripts/Shared/HelloWorldPlayer.cs#L8
`-->

```csharp
     public class HelloWorldPlayer : NetworkBehaviour

```
</details>

Inside this class we  now define a `NetworkVariable` to represent this player's networked position.

<details open>
<summary>Click to show/hide the Code.

</summary>

<!---
```csharp reference
https://github.com/Unity-Technologies/com.unity.multiplayer.samples.poc/tree/feature/hello-world/Assets/Scripts/Shared/HelloWorldPlayer.cs#L10-L14
```
-->
```csharp
        public NetworkVariableVector3 Position = new NetworkVariableVector3(new NetworkVariableSettings
        {
            WritePermission = NetworkVariablePermission.ServerOnly,
            ReadPermission = NetworkVariablePermission.Everyone
        });
```
</details>

### Introducing permissions

In the `HelloWorldPlayer.cs ` script we  introduce read and write permissions on a `NetworkVariable` . For the purposes of this demo, the server will be authoritative on the `NetworkVariable` representing position. All clients are able to read the value, however.

`HelloWorldPlayer` overrides `NetworkStart`.

<details open>
<summary>Click to show/hide the Code.

</summary>

<!---
```csharp reference
https://github.com/Unity-Technologies/com.unity.multiplayer.samples.poc/tree/feature/hello-world/Assets/Scripts/Shared/HelloWorldPlayer.cs#L16-L19
```
-->

```csharp
        public override void NetworkStart()
        {
            Move();
        }
```
</details>

Any `MonoBehaviour` implementing `NetworkBehaviour` can override the MLAPI method `NetworkStart()`. This method is fired when message handlers are ready to be registered and the networking is setup. We override `NetworkStart` since a client and a server will run different logic here. 

:::note
This can be overriden on any `NetworkBehaviour`.
:::

On both client and server instances of this player, we call the `Move()` method, which will simply do the following.

<details open>
<summary>Click to show/hide the Code.

</summary>

<!---
```csharp reference
https://github.com/Unity-Technologies/com.unity.multiplayer.samples.poc/tree/feature/hello-world/Assets/Scripts/Shared/HelloWorldPlayer.cs#L21-L33
```
-->

```csharp
        public void Move()
        {
            if (NetworkManager.Singleton.IsServer)
            {
                var randomPosition = GetRandomPositionOnPlane();
                transform.position = randomPosition;
                Position.Value = randomPosition;
            }
            else
            {
                SubmitPositionRequestServerRpc();
            }
        }
```
</details>

### Some simple RPC use

If this player is a server-owned player, at `NetworkStart()` we can immediately move this player, as suggested in the following code.

<details open>
<summary>Click to show/hide the Code.

</summary>

<!---
```csharp reference
https://github.com/Unity-Technologies/com.unity.multiplayer.samples.poc/tree/feature/hello-world/Assets/Scripts/Shared/HelloWorldPlayer.cs#L23-L28
```
-->

```csharp
            if (NetworkManager.Singleton.IsServer)
            {
                var randomPosition = GetRandomPositionOnPlane();
                transform.position = randomPosition;
                Position.Value = randomPosition;
            }
```

</details>

 If we are a client, we call a server RPC.

 <details open>
<summary>Click to show/hide the Code.

</summary>

<!---
```csharp reference
https://github.com/Unity-Technologies/com.unity.multiplayer.samples.poc/tree/feature/hello-world/Assets/Scripts/Shared/HelloWorldPlayer.cs#L29-L32
```
-->

```csharp
            else
            {
                SubmitPositionRequestServerRpc();
            }

```
</details>

This server RPC simply sets the position `NetworkVariable` on the server's instance of this player by just picking a random point on the plane.

<details open>
<summary>Click to show/hide the Code.

</summary>

<!---
```csharp reference
https://github.com/Unity-Technologies/com.unity.multiplayer.samples.poc/tree/feature/hello-world/Assets/Scripts/Shared/HelloWorldPlayer.cs#L35-L39
```
-->
```csharp
        [ServerRpc]
        void SubmitPositionRequestServerRpc(ServerRpcParams rpcParams = default)
        {
            Position.Value = GetRandomPositionOnPlane();
        }
```
</details>

The server instance of this player has just modified the Position NetworkVariable, meaning that if we are a client, we need to apply this position locally inside of our Update loop. 
<details open>
<summary>Click to show/hide the Code.

</summary>

<!---
```csharp reference
https://github.com/Unity-Technologies/com.unity.multiplayer.samples.poc/tree/feature/hello-world/Assets/Scripts/Shared/HelloWorldPlayer.cs#L46-L49
```
-->
```csharp
        void Update()
        {
            transform.position = Position.Value;
        }
```
</details>

We can now go back to `HelloWorldManager.cs` and define the contents of `SubmitNewPosition()`.

<details open>
<summary>Click to show/hide the Code.

</summary>

<!---
```csharp reference
https://github.com/Unity-Technologies/com.unity.multiplayer.samples.poc/tree/feature/hello-world/Assets/Scripts/Shared/HelloWorldMAnager.cs#L42-L56
```
-->
```csharp
        static void SubmitNewPosition()
        {
            if (GUILayout.Button(NetworkManager.Singleton.IsServer ? "Move" : "Request Position Change"))
            {
                if (NetworkManager.Singleton.ConnectedClients.TryGetValue(NetworkManager.Singleton.LocalClientId,
                    out var networkedClient))
                {
                    var player = networkedClient.PlayerObject.GetComponent<HelloWorldPlayer>();
                    if (player)
                    {
                        player.Move();
                    }
                }
            }
        }
```
</details>

Whenever you press the GUI button (which is contextual depending on if you are server or a client), you find your local player and simply call `Move()`.

You can now create a build which will demonstrate the concepts outlined above. 
:::tip
Make sure **SampleScene** is included in **BuildSettings**.
:::

One build instance can create a host. Another client can join the host's game. Both are able to press a GUI button to move. Server will move immediately and be replicated on client. Client can request a new position, which will instruct the server to modify that server instance's position `NetworkVariable`. That client will apply that `NetworkVariable` position inside of it's Update() method.

<iframe src="https://www.youtube.com/embed/khZh7lZPzqc?playlist=khZh7lZPzqc&loop=1&&autoplay=0&controls=1&showinfo=0&mute=1"   width="854px"
        height="480px" className="video-container" frameborder="0" position="relative" allow="accelerometer; autoplay; loop; playlist; clipboard-write; encrypted-media; gyroscope; picture-in-picture"  allowfullscreen=""></iframe>


:::note Congrats!
<<<<<<< HEAD
Congratulations you have installed packages, set up your first project, and started working with MLAPI.
=======
Congratulations you have learned the basics of a networked game 
:::

:::contribution Special Thanks

 This guide would not have been possible without the hard work and support of Fernando Cortez, Unity. 
>>>>>>> ac649350
:::<|MERGE_RESOLUTION|>--- conflicted
+++ resolved
@@ -491,14 +491,9 @@
 
 
 :::note Congrats!
-<<<<<<< HEAD
-Congratulations you have installed packages, set up your first project, and started working with MLAPI.
-=======
 Congratulations you have learned the basics of a networked game 
 :::
 
 :::contribution Special Thanks
-
- This guide would not have been possible without the hard work and support of Fernando Cortez, Unity. 
->>>>>>> ac649350
+This guide would not have been possible without the hard work and support of Fernando Cortez, Unity. 
 :::