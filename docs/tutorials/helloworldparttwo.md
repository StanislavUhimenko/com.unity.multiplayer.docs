---
id: helloworldtwo
title: Building on "Hello World"
sidebar_label: Building on "Hello World"
description: Tutorial that explains adding scripts to objects, editor modes (Host Server and Client), basic player movement,Permissions and basic RPC use.
---
In this guide we will build on the work we have already done in Hello World and add in a few more features, we will be covering the following:
<<<<<<< HEAD

- Adding scripts to your objects
- Adding editor modes inside your game  (Host Server and Client)
- Basic Player Movement
- Object ownership
- Basic RPC use


We recommend that you  complete the [Your First Networking Game "Hello World"](helloworldintro.md) guide before starting this one.

:::contribution Special Thanks

 This guide would not have been possible without the hard work and support of Fernando Cortez. 
:::

## Adding Scripts to Hello World

1. Click the Assets folder.
=======

- Adding scripts to your objects
- Adding editor modes inside your game  (Host Server and Client)
- Basic Player Movement
- Permissions
- Basic RPC use


## Requirements

This tutorial requires an MLAPI-supported version of Unity (2019.4+).

We recommend that you  complete the [Your First Networking Game "Hello World"](helloworldintro.md) guide before starting this one.


## Adding Scripts to Hello World

This section will add some scripts to Hello World which will contain the new features we will be covering in the tutorial.

1. Click the **Assets** folder.
>>>>>>> 804c1afe
1. Create a new Folder and call it **Scripts**.
1. Create an empty `GameObject` rename it **HelloWorldManager**.
1. Create a script called `HelloWorldManager`.
1. Add the `HelloWorldManager` script as a component.
<iframe src="https://www.youtube.com/embed/wdzkZbG2-18?playlist=wdzkZbG2-18&loop=1&&autoplay=0&controls=1&showinfo=0&mute=1"   width="854px"
        height="480px" className="video-container" frameborder="0" position="relative" allow="accelerometer; autoplay; loop; playlist; clipboard-write; encrypted-media; gyroscope; picture-in-picture"  allowfullscreen=""></iframe>

1. Open the `HelloWorldManager.cs` script.
1. Edit the `HelloWorldManager.cs` script to match the following.

:::tip 
You can copy the script from here and paste it into your file.
   1. Select the code sample.
   1. Click **Copy** in the top right corner.
   1. Paste it into your code editor.
:::

<details open>
<summary>Click to show/hide the Code.</summary>

```csharp

using MLAPI;
using UnityEngine;

namespace HelloWorld
{
    public class HelloWorldManager : MonoBehaviour
    {
        void OnGUI()
        {
            GUILayout.BeginArea(new Rect(10, 10, 300, 300));
            if (!NetworkManager.Singleton.IsClient && !NetworkManager.Singleton.IsServer)
            {
                StartButtons();
            }
            else
            {
                StatusLabels();

                SubmitNewPosition();
            }

            GUILayout.EndArea();
        }

        static void StartButtons()
        {
            if (GUILayout.Button("Host")) NetworkManager.Singleton.StartHost();
            if (GUILayout.Button("Client")) NetworkManager.Singleton.StartClient();
            if (GUILayout.Button("Server")) NetworkManager.Singleton.StartServer();
        }

        static void StatusLabels()
        {
            var mode = NetworkManager.Singleton.IsHost ?
                "Host" : NetworkManager.Singleton.IsServer ? "Server" : "Client";

            GUILayout.Label("Transport: " +
                NetworkManager.Singleton.NetworkConfig.NetworkTransport.GetType().Name);
            GUILayout.Label("Mode: " + mode);
        }

        static void SubmitNewPosition()
        {
            if (GUILayout.Button(NetworkManager.Singleton.IsServer ? "Move" : "Request Position Change"))
            {
                if (NetworkManager.Singleton.ConnectedClients.TryGetValue(NetworkManager.Singleton.LocalClientId,
                    out var networkedClient))
                {
                    var player = networkedClient.PlayerObject.GetComponent<HelloWorldPlayer>();
                    if (player)
                    {
                        player.Move();
                    }
                }
            }
        }
    }
}
```
</details>

## Adding Editor Modes to Hello World

Inside the `HelloWorldManager.cs` script, we define two methods which mimic the editor buttons inside of **NetworkManager** during Play mode.
<<<<<<< HEAD

<details open>
<summary>Click to show/hide the Code.

=======

<details open>
<summary>Click to show/hide the Code.

>>>>>>> 804c1afe
</summary>

<!---
```csharp reference
https://github.com/Unity-Technologies/com.unity.multiplayer.samples.poc/tree/feature/hello-world/Assets/Scripts/Shared/HelloWorldManager.cs#L25-L40

```
-->
```csharp
 static void StartButtons()
        {
            if (GUILayout.Button("Host")) NetworkManager.Singleton.StartHost();
            if (GUILayout.Button("Client")) NetworkManager.Singleton.StartClient();
            if (GUILayout.Button("Server")) NetworkManager.Singleton.StartServer();
        }

        static void StatusLabels()
        {
            var mode = NetworkManager.Singleton.IsHost ?
                "Host" : NetworkManager.Singleton.IsServer ? "Server" : "Client";

            GUILayout.Label("Transport: " +
                NetworkManager.Singleton.NetworkConfig.NetworkTransport.GetType().Name);
            GUILayout.Label("Mode: " + mode);
        }
```
</details>

`NetworkManager` implements the singleton pattern as it declares its singleton named `Singleton`. This is defined when the `MonoBehaviour` is enabled. This component also contains very useful properties, such as `IsClient`, `IsServer`, and `IsLocalClient`. The first two dictate the connection state we have currently established that you will use shortly.

We call these methods inside of `OnGUI()`.
<details open>
<summary>Click to show/hide the Code.

</summary>

<!---
```csharp reference
https://github.com/Unity-Technologies/com.unity.multiplayer.samples.poc/tree/feature/hello-world/Assets/Scripts/Shared/HelloWorldManager.cs#L8-L23

```
-->

```csharp

void OnGUI()
        {
            GUILayout.BeginArea(new Rect(10, 10, 300, 300));
            if (!NetworkManager.Singleton.IsClient && !NetworkManager.Singleton.IsServer)
            {
                StartButtons();
            }
            else
            {
                StatusLabels();

                SubmitNewPosition();
            }

            GUILayout.EndArea();
        }

```
</details>

:::note
You will notice the introduction of a new method,  `SubmitNewPosition()`; which we will be using later. 
:::

## Adding basic movement to the Player object 
<<<<<<< HEAD
=======

This script adds some basic movement to the Hello World player.

>>>>>>> 804c1afe
1. Create a new script `HelloWorldPlayer`.
1. Open the `HelloWorldPlayer.cs` script.
1. Edit the `HelloWorldPlayer.cs` script to match the following.

<details open>
<summary>Click to show/hide the Code.

</summary>

```csharp

using MLAPI;
using MLAPI.Messaging;
using MLAPI.NetworkVariable;
using UnityEngine;

namespace HelloWorld
{
    public class HelloWorldPlayer : NetworkBehaviour
    {
        public NetworkVariableVector3 Position = new NetworkVariableVector3(new NetworkVariableSettings
        {
            WritePermission = NetworkVariablePermission.ServerOnly,
            ReadPermission = NetworkVariablePermission.Everyone
        });

        public override void NetworkStart()
        {
            Move();
        }

        public void Move()
        {
            if (NetworkManager.Singleton.IsServer)
            {
                var randomPosition = GetRandomPositionOnPlane();
                transform.position = randomPosition;
                Position.Value = randomPosition;
            }
            else
            {
                SubmitPositionRequestServerRpc();
            }
        }

        [ServerRpc]
        void SubmitPositionRequestServerRpc(ServerRpcParams rpcParams = default)
        {
            Position.Value = GetRandomPositionOnPlane();
        }

        static Vector3 GetRandomPositionOnPlane()
        {
            return new Vector3(Random.Range(-3f, 3f), 1f, Random.Range(-3f, 3f));
        }

        void Update()
        {
            transform.position = Position.Value;
        }
    }
}
```

</details>

<<<<<<< HEAD
4. Select the Player Prefab.
=======
4. Select the **Player** prefab.
>>>>>>> 804c1afe
1. Add the script `HelloWorldPlayer` script as a component.
<iframe src="https://www.youtube.com/embed/Ui8fRj-mK1k?playlist=Ui8fRj-mK1k&loop=1&&autoplay=0&controls=1&showinfo=0&mute=1"   width="854px"
        height="480px" className="video-container" frameborder="0" position="relative" allow="accelerometer; autoplay; loop; playlist; clipboard-write; encrypted-media; gyroscope; picture-in-picture"  allowfullscreen=""></iframe>

This class will inherit from `NetworkBehaviour` instead of `MonoBehaviour`.
<details open>
<summary>Click to show/hide the Code.

</summary>

<!---
```csharp reference
https://github.com/Unity-Technologies/com.unity.multiplayer.samples.poc/tree/feature/hello-world/Assets/Scripts/Shared/HelloWorldPlayer.cs#L8
`-->

```csharp
     public class HelloWorldPlayer : NetworkBehaviour

```
</details>

<<<<<<< HEAD
Inside this class we  Nowdefine a `NetworkVariable` to represent this player's networked position.
=======
Inside this class we  now define a `NetworkVariable` to represent this player's networked position.
>>>>>>> 804c1afe

<details open>
<summary>Click to show/hide the Code.

</summary>

<!---
```csharp reference
https://github.com/Unity-Technologies/com.unity.multiplayer.samples.poc/tree/feature/hello-world/Assets/Scripts/Shared/HelloWorldPlayer.cs#L10-L14
```
-->
```csharp
        public NetworkVariableVector3 Position = new NetworkVariableVector3(new NetworkVariableSettings
        {
            WritePermission = NetworkVariablePermission.ServerOnly,
            ReadPermission = NetworkVariablePermission.Everyone
        });
```
</details>

<<<<<<< HEAD
### Introducing the concept of Ownership 

 In the `HelloWorldPlayer.cs `Script we  introduce the concept of ownership on a `NetworkVariable` (read and write permissions). For the purposes of this demo, the server will be authoritative on the `NetworkVariable` representing position. All clients are able to read the value, however.
=======
### Introducing permissions

In the `HelloWorldPlayer.cs ` script we  introduce read and write permissions on a `NetworkVariable` . For the purposes of this demo, the server will be authoritative on the `NetworkVariable` representing position. All clients are able to read the value, however.
>>>>>>> 804c1afe

`HelloWorldPlayer` overrides `NetworkStart`.

<details open>
<summary>Click to show/hide the Code.

</summary>

<!---
```csharp reference
https://github.com/Unity-Technologies/com.unity.multiplayer.samples.poc/tree/feature/hello-world/Assets/Scripts/Shared/HelloWorldPlayer.cs#L16-L19
```
-->

```csharp
        public override void NetworkStart()
        {
            Move();
        }
```
</details>

Any `MonoBehaviour` implementing `NetworkBehaviour` can override the MLAPI method `NetworkStart()`. This method is fired when message handlers are ready to be registered and the networking is setup. We override `NetworkStart` since a client and a server will run different logic here. 

:::note
This can be overriden on any `NetworkBehaviour`.
:::

On both client and server instances of this player, we call the `Move()` method, which will simply do the following.

<details open>
<summary>Click to show/hide the Code.

</summary>

<!---
```csharp reference
https://github.com/Unity-Technologies/com.unity.multiplayer.samples.poc/tree/feature/hello-world/Assets/Scripts/Shared/HelloWorldPlayer.cs#L21-L33
```
-->

```csharp
        public void Move()
        {
            if (NetworkManager.Singleton.IsServer)
            {
                var randomPosition = GetRandomPositionOnPlane();
                transform.position = randomPosition;
                Position.Value = randomPosition;
            }
            else
            {
                SubmitPositionRequestServerRpc();
            }
        }
```
</details>

### Some simple RPC use

If this player is a server-owned player, at `NetworkStart()` we can immediately move this player, as suggested in the following code.

<details open>
<summary>Click to show/hide the Code.

</summary>

<!---
```csharp reference
https://github.com/Unity-Technologies/com.unity.multiplayer.samples.poc/tree/feature/hello-world/Assets/Scripts/Shared/HelloWorldPlayer.cs#L23-L28
```
-->

```csharp
            if (NetworkManager.Singleton.IsServer)
            {
                var randomPosition = GetRandomPositionOnPlane();
                transform.position = randomPosition;
                Position.Value = randomPosition;
            }
```

</details>

 If we are a client, we call a server RPC.

 <details open>
<summary>Click to show/hide the Code.

</summary>

<!---
```csharp reference
https://github.com/Unity-Technologies/com.unity.multiplayer.samples.poc/tree/feature/hello-world/Assets/Scripts/Shared/HelloWorldPlayer.cs#L29-L32
```
-->

```csharp
            else
            {
                SubmitPositionRequestServerRpc();
            }

```
</details>

This server RPC simply sets the position `NetworkVariable` on the server's instance of this player by just picking a random point on the plane.

<details open>
<summary>Click to show/hide the Code.

</summary>

<!---
```csharp reference
https://github.com/Unity-Technologies/com.unity.multiplayer.samples.poc/tree/feature/hello-world/Assets/Scripts/Shared/HelloWorldPlayer.cs#L35-L39
```
-->
```csharp
        [ServerRpc]
        void SubmitPositionRequestServerRpc(ServerRpcParams rpcParams = default)
        {
            Position.Value = GetRandomPositionOnPlane();
        }
```
</details>

The server instance of this player has just modified the Position NetworkVariable, meaning that if we are a client, we need to apply this position locally inside of our Update loop. 
<details open>
<summary>Click to show/hide the Code.

</summary>

<!---
```csharp reference
https://github.com/Unity-Technologies/com.unity.multiplayer.samples.poc/tree/feature/hello-world/Assets/Scripts/Shared/HelloWorldPlayer.cs#L46-L49
```
-->
```csharp
        void Update()
        {
            transform.position = Position.Value;
        }
```
</details>

We can now go back to `HelloWorldManager.cs` and define the contents of `SubmitNewPosition()`.

<details open>
<summary>Click to show/hide the Code.

</summary>

<!---
```csharp reference
https://github.com/Unity-Technologies/com.unity.multiplayer.samples.poc/tree/feature/hello-world/Assets/Scripts/Shared/HelloWorldMAnager.cs#L42-L56
```
-->
```csharp
        static void SubmitNewPosition()
        {
            if (GUILayout.Button(NetworkManager.Singleton.IsServer ? "Move" : "Request Position Change"))
            {
                if (NetworkManager.Singleton.ConnectedClients.TryGetValue(NetworkManager.Singleton.LocalClientId,
                    out var networkedClient))
                {
                    var player = networkedClient.PlayerObject.GetComponent<HelloWorldPlayer>();
                    if (player)
                    {
                        player.Move();
                    }
                }
            }
        }
```
</details>

Whenever you press the GUI button (which is contextual depending on if you are server or a client), you find your local player and simply call `Move()`.

You can now create a build which will demonstrate the concepts outlined above. 
:::tip
Make sure **SampleScene** is included in **BuildSettings**.
:::

One build instance can create a host. Another client can join the host's game. Both are able to press a GUI button to move. Server will move immediately and be replicated on client. Client can request a new position, which will instruct the server to modify that server instance's position `NetworkVariable`. That client will apply that `NetworkVariable` position inside of it's Update() method.

<iframe src="https://www.youtube.com/embed/khZh7lZPzqc?playlist=khZh7lZPzqc&loop=1&&autoplay=0&controls=1&showinfo=0&mute=1"   width="854px"
        height="480px" className="video-container" frameborder="0" position="relative" allow="accelerometer; autoplay; loop; playlist; clipboard-write; encrypted-media; gyroscope; picture-in-picture"  allowfullscreen=""></iframe>


:::note Congrats!
Congratulations you have learned the basics of a networked game 
:::

:::contribution Special Thanks

 This guide would not have been possible without the hard work and support of Fernando Cortez, Unity. 
:::<|MERGE_RESOLUTION|>--- conflicted
+++ resolved
@@ -5,26 +5,6 @@
 description: Tutorial that explains adding scripts to objects, editor modes (Host Server and Client), basic player movement,Permissions and basic RPC use.
 ---
 In this guide we will build on the work we have already done in Hello World and add in a few more features, we will be covering the following:
-<<<<<<< HEAD
-
-- Adding scripts to your objects
-- Adding editor modes inside your game  (Host Server and Client)
-- Basic Player Movement
-- Object ownership
-- Basic RPC use
-
-
-We recommend that you  complete the [Your First Networking Game "Hello World"](helloworldintro.md) guide before starting this one.
-
-:::contribution Special Thanks
-
- This guide would not have been possible without the hard work and support of Fernando Cortez. 
-:::
-
-## Adding Scripts to Hello World
-
-1. Click the Assets folder.
-=======
 
 - Adding scripts to your objects
 - Adding editor modes inside your game  (Host Server and Client)
@@ -45,7 +25,6 @@
 This section will add some scripts to Hello World which will contain the new features we will be covering in the tutorial.
 
 1. Click the **Assets** folder.
->>>>>>> 804c1afe
 1. Create a new Folder and call it **Scripts**.
 1. Create an empty `GameObject` rename it **HelloWorldManager**.
 1. Create a script called `HelloWorldManager`.
@@ -132,17 +111,10 @@
 ## Adding Editor Modes to Hello World
 
 Inside the `HelloWorldManager.cs` script, we define two methods which mimic the editor buttons inside of **NetworkManager** during Play mode.
-<<<<<<< HEAD
-
-<details open>
-<summary>Click to show/hide the Code.
-
-=======
-
-<details open>
-<summary>Click to show/hide the Code.
-
->>>>>>> 804c1afe
+
+<details open>
+<summary>Click to show/hide the Code.
+
 </summary>
 
 <!---
@@ -213,12 +185,9 @@
 :::
 
 ## Adding basic movement to the Player object 
-<<<<<<< HEAD
-=======
 
 This script adds some basic movement to the Hello World player.
 
->>>>>>> 804c1afe
 1. Create a new script `HelloWorldPlayer`.
 1. Open the `HelloWorldPlayer.cs` script.
 1. Edit the `HelloWorldPlayer.cs` script to match the following.
@@ -285,11 +254,7 @@
 
 </details>
 
-<<<<<<< HEAD
-4. Select the Player Prefab.
-=======
 4. Select the **Player** prefab.
->>>>>>> 804c1afe
 1. Add the script `HelloWorldPlayer` script as a component.
 <iframe src="https://www.youtube.com/embed/Ui8fRj-mK1k?playlist=Ui8fRj-mK1k&loop=1&&autoplay=0&controls=1&showinfo=0&mute=1"   width="854px"
         height="480px" className="video-container" frameborder="0" position="relative" allow="accelerometer; autoplay; loop; playlist; clipboard-write; encrypted-media; gyroscope; picture-in-picture"  allowfullscreen=""></iframe>
@@ -311,11 +276,7 @@
 ```
 </details>
 
-<<<<<<< HEAD
-Inside this class we  Nowdefine a `NetworkVariable` to represent this player's networked position.
-=======
 Inside this class we  now define a `NetworkVariable` to represent this player's networked position.
->>>>>>> 804c1afe
 
 <details open>
 <summary>Click to show/hide the Code.
@@ -336,15 +297,9 @@
 ```
 </details>
 
-<<<<<<< HEAD
-### Introducing the concept of Ownership 
-
- In the `HelloWorldPlayer.cs `Script we  introduce the concept of ownership on a `NetworkVariable` (read and write permissions). For the purposes of this demo, the server will be authoritative on the `NetworkVariable` representing position. All clients are able to read the value, however.
-=======
 ### Introducing permissions
 
 In the `HelloWorldPlayer.cs ` script we  introduce read and write permissions on a `NetworkVariable` . For the purposes of this demo, the server will be authoritative on the `NetworkVariable` representing position. All clients are able to read the value, however.
->>>>>>> 804c1afe
 
 `HelloWorldPlayer` overrides `NetworkStart`.
 
