---
id: porting-to-dgs
title: Porting from client-hosted to DGS - Introduction
sidebar_label: Introduction
---
:::note
This is part one of the Porting from client-hosted to dedicated server-hosted series.

See the other pages in this series:

- **Part 1** - Current
- [Part 2 - Client-hosted versus DGS-hosted](./porting-to-dgs/client-vs-dgs)
- [Part 3 - Game changes](./porting-to-dgs/porting-to-dgs-game-changes)
- [Part 4 - Optimizing server builds](./porting-to-dgs/optimizing-server-builds)
- [Part 5 - Hosting considerations](./porting-to-dgs/hosting-considerations)

:::

You might have started developing your game with client-hosted in mind but then realized it wasn’t giving you the performance, reliability, or security you wanted. There are multiple reasons for choosing both a dedicated game server (DGS) solution and a client-hosted solution. This document provides guidance around switching from a client-hosted game to a dedicated-server game in Unity using [Netcode for GameObjects (NGO)](../about).

<<<<<<< HEAD
To simple scripted inputs more realistic, you can record client inputs for a sample game session, then replicate the game recording on several servers with virtual clients. However, just like manual tests, game changes can break the automated tests, and you’ll need to re-record the sample game session.

| PROS | CONS |
|---|---|
| More realistic than simple scripted input. | Requires a recording setup, which can be complex. |
| Less time consuming for developers (QA can do the recordings) | Can break easily when you introduce game changes. |

#### Profiling ports

Running your dedicated server locally in a virtual machine (VM) requires you to forward ports from the VM to the host computer to access the VM from the host. For example, if you want to access the [profiler](https://docs.unity3d.com/Manual/Profiler.html) from the VM, you must forward the port the profiler is listening to.

You can find the profiler port in the first couple of lines of the `player.log` file. If you have trouble finding the profiler port, try searching for "PlayerConnection Initialized" or "Multi-casting." See [Setting up profiler port manually](https://forum.unity.com/threads/setting-up-profiler-port-manually.862951/) and [Profiler profiling applications](https://docs.unity3d.com/Manual/profiler-profiling-applications.html).

If you use a firewall, you’ll also need to open the ports Unity uses for remote profiling (ports 54998 through 55511) in your firewall’s outbound rules.

With Unity Editor version 2023.1 and later, profiling ports are deterministic and won’t require always consulting player log files.

#### Increase security

All game types, client-hosted and server-hosted, must consider security. You can’t trust your players. It’s not a matter of whether users will cheat but when. Switching from a client-hosted hosting approach to a server-hosted hosting approach reduces security risks and enables you to control sensitive game logic server-side. See [Dealing with latency](../learn/dealing-with-latency/index.html#security).

With a client-hosted game, the world authority is in the hands of the player, an untrustworthy agent. With a server-hosted game, you, as the developer, control the authoritative world. As a result, you can guarantee better security over certain aspects of your gameplay that the server controls, such as authentication and monetization integrations.

For example, imagine you have a Super Sword item you can only access in certain areas of a dungeon. You must protect access to this Super Sword (and the in-game currency associated with it) from players tempering with their local game client.

By using a dedicated server to control sensitive gameplay logic (such as accessing the Super Sword), you can prevent players from going through walls, teleporting, automatically defeating all enemies, and similar exploits.

A dedicated server also allows you to perform authentication checks server-side without the risk of leaking user access tokens.

##### Datagram transport layer security (DTLS)

Some platforms require (or prefer) you to use DTLS (datagram transport layer security) to encrypt your network traffic. You can do this for client-hosted games with services like [Relay](https://docs.unity.com/relay/relay-and-utp.html#Create). However, enabling DTLS encryption for a server-hosted game is more involved.

One way to do this is to [use UTP to set up secure connections with DTLS](../secure-connection/index.html). You must get a certificate from a [CA (certificate authority) provider](https://en.wikipedia.org/wiki/Certificate_authority) before you can use UTP to set up secure connections with DTLS. The instructions in the UTP documentation only cover using self-signed certificates.

DTLS enables you to add additional security measures to ensure players don’t fall victim to [man-in-the-middle](https://en.wikipedia.org/wiki/Man-in-the-middle_attack) and [packet sniffing](https://en.wikipedia.org/wiki/Packet_analyzer) attacks. If you combine DTLS with authentication and other security measures, you can ensure bad actors can’t make purchases and transactions for your players, send chats for your players, or pursue similar attacks.

Several companies use their own root certificate to be able to intercept and decrypt everything that walks on their network. This is a feature that's often found on "enterprise" firewalls. This is technically a use of a self-signed certificate.

It's also used when you have services that you can only reach by an IP address ("normal" certificates are always attached to a domain name). This is rather rare these days because typically most organizations can easily use subdomains of their main domain. On the other hand, it would be a real use for a video game. Like if you deploy on Multiplay, they just give you an IP address and a port. If you want to use DTLS, it's probably easier to have a self-signed certificate. Otherwise you would have to point your DNS to the IP address provided by Multiplay, which isn't practical (and can be problematic if the IP address isn't stable).

I've also seen self-signed certificates used for "offline" purposes, such as encrypting files, or authenticating binaries or configuration files.

#### Optimize differential build updates

:::note
The content in this section might only apply to some hosting providers. Other hosting providers might have zero bandwidth costs for in-datacenter and ingress transfers.
:::

Some hosting providers manage build updates for you and charge for in-datacenter and ingress transfers. One such hosting provider is [Unity’s Game Server Hosting (GSH)](https://docs.unity.com/multiplay/) solution (Multiplay).

If you use GSH, you can make sure there’s no downtime between updates. GSH performs [build updates and rollouts](https://docs.unity.com/game-server-hosting/legacy/how-do-differential-updates-work.html) in the background. However, you can still [optimize your builds to reduce your bandwidth costs](https://docs.unity.com/game-server-hosting/legacy/cost-optimization.html). For example, you can speed up the update process (and incur fewer charges) by ensuring you have as few changes as possible between build versions.

There are several ways you can mitigate the differences between build versions. For example, you can use:

- [The same build machine to generate deterministic builds](#the-same-build-machine-to-generate-similar-builds)
- [Addressables and asset bundles to split your build](#addressables-and-asset-bundles-to-split-your-build)
- [DGS (dedicated game server) asset stripping](#dgs-asset-stripping)

##### The same build machine to generate similar builds

Use the same build machine with the same operating system (OS) to generate builds that are as similar as possible. Consistently using the same build machine prevents unnecessary inconsistencies between versions, such as those due to floating point arithmetic. One of the easiest ways to ensure you always use the same build machine is to use a dedicated build server. However, you can also designate a person in your team to create your builds but the recommended best practice is to not do this because it relies too heavily on a single individual.

##### Addressables and asset bundles to split your build

Use [addressables](https://docs.unity3d.com/Packages/com.unity.addressables@0.8/manual/index.html) and [asset bundles](https://docs.unity3d.com/Manual/AssetBundlesIntro.html) to split up your build. In this case, if one asset changes, you don't need to re-upload all assets in your game, only the modified asset.

If you implement this approach, make sure to review and refine the content in each `AssetBundle`. They shouldn’t contain any assets your server actually doesn't need, such as textures or meshes.

##### DGS asset stripping

DGS (dedicated game server) asset stripping improves the runtime performance of your game by excluding any assets the server doesn’t need. In addition to improving the runtime performance and reducing the server build, it can optimize the bandwidth consumption of rolling out an update to your fleet. As a result, it improves server build times, server bandwidth costs, deployment times, and loading times.

You can use DGS asset stripping to optimize many aspects of your server-hosted game. For example, it enables you to:

- Reduce the size of server builds
- Reduce server build times
- Decrease deployment  bandwidth costs
- Reduce deployment times
- Increase runtime performance by using less memory

If you’re a small game studio with a small player base, you might not consider the bandwidth costs involved with updating your game. However, these costs can grow quickly without optimizations like incremental builds. A server build of 30 GB and a fleet of 15,000 servers equates to hundreds of terabytes of bandwidth costs for each update.

:::tip
The recommended best practice is to review the bandwidth and related costs of your hosting provider so you can calculate the true cost of rolling out an update. You can view the pricing information for Unity’s Game Server Hosting [here](https://docs.unity.com/game-server-hosting/concepts/pricing.html).
:::

## Optimizing server builds

Unlike client builds, server builds have no need for visuals, sounds, inputs, or anything related to a user's device like mobile notifications. You can reduce the size of server builds and, as a result, save a lot of hardware resources by removing client-specific scripts and assets.

You can do this by stripping the unnecessary assets from the server build at build time; this way, the client-side assets aren’t included in memory when loading the executable. Server build stripping allows you to pack as many server instances as possible on your dedicated hosting, saving you money.

### Server build stripping

In Unity Editor version 2021 and later, you can use the Dedicated Server build target option. The Dedicated Server build target automatically strips content the server doesn’t need at build time in addition to starting headless automatically. See the [Unity Build Settings documentation](https://docs.unity3d.com/2019.1/Documentation/Manual/BuildSettings.html).

You should see a reduction in memory and CPU usage with the Dedicated Server build (compared to a build that includes client-side assets).

### Script stripping

Script stripping involves removing client-only scripts from a server build. You can strip scripts from a server build using the [UNITY_SERVER scripting symbol](https://docs.unity3d.com/Manual/PlatformDependentCompilation.html). You can use the UNITY_SERVER option per script or per assembly to strip whole client-only assemblies.

For example, you might want to set all audio-specific code in an Audio assembly, then strip the Audio assembly from server build targets. This would ensure you have no audio code running on your server. Because Unity performs stripping operations at compile time, it’s easier to find compiler errors than runtime errors.

:::warning
There are some indexing issues that arise when using Netcode for GameObjects (NGO) with asset stripping. See [NGO and script stripping](#ngo-and-script-stripping).
:::

#### NGO and script stripping

Netcode for GameObjects (NGO) relies on `[NetworkBehaviour](https://docs-multiplayer.unity3d.com/netcode/current/basics/networkbehavior)`’s index position on a GameObject to know to which `NetworkBehaviour` it needs to route network messages. By stripping a script, you can unintentionally create holes in the GameObject’s list of components, interfering with NGO’s indexing. In general, you shouldn’t strip `NetworkBehaviours`; in fact, `NetworkBehaviours` should always be the same between the client and server. To avoid indexing issues with NGO, use script stripping with caution (and only strip as necessary).

Your server build can have a few `NetworkBehaviours` scripts to allow callbacks like [`OnNetworkSpawn`](https://docs-multiplayer.unity3d.com/netcode/current/api/Unity.Netcode.NetworkBehaviour/#onnetworkspawn). These callbacks should use the `NetcodeHook` class (see [Boss Room’s Utilities package](https://github.com/Unity-Technologies/com.unity.multiplayer.samples.coop/tree/main/Packages/com.unity.multiplayer.samples.coop/Utilities)).

### Manual stripping

You can use third-party solutions, such as [`BuildStripper`](https://github.com/JesusLuvsYooh/BuildStripper) and [Headless Builder](https://assetstore.unity.com/packages/tools/utilities/headless-builder-108317), to manually strip prefab and GameObject assets one by one.

### GameObjects stripping

It’s possible to create automation workflows that selectively strip GameObjects depending on the build target. Such automation might allow you to remove performance-heavy GameObjects and ensure the server is as lightweight as possible, resulting in reduced hosting costs.

### Other stripping opportunities

You can also strip other client-specific data to improve the performance of your build. Some examples include:

- [Animations](#animations)
- [Animation-only bones](#animation-only-bones)
- [Rigidbody physics](#rigidbody-physics)

#### Animations

Because server builds are headless, you might be able to exclude some animation-related code, such as character animation and bones that aren’t linked to gameplay, further reducing the resource requirements. Animations often increase the performance demands of a build; as a result, removing unnecessary animations server-side can improve performance a great deal.

#### Animation-only bones

It’s usually safe to do per-bone stripping on server builds, where you delete bones that aren’t linked to gameplay. For example, you might keep a character’s right arm for weapons, but you strip the left arm because it’s only used for animation.

:::warning
Don’t remove bones if you have hitboxes or gameplay attached to those bones.
:::

#### Rigidbody physics

You can also improve server build performance by disabling server-side interpolation of [Rigidbody physics](https://docs.unity3d.com/Manual/RigidbodiesOverview.html). For example, you might add a post-process step to your scene that disables server-side Rigidbody interpolation.

## Hosting considerations

:::note
The content in the section isn’t intended as a definitive guide; it’s more of an introduction to hosting considerations.
:::

Now that you have an optimized dedicated server build, you need to make it accessible to your players. This section provides a high-level overview of the various available hosting options, including the pros and cons of each and some key considerations. This list isn't exhaustive, or meant as a single resource for decision-making; rather, a jumping-off point for further exploration of your needs.

### Hosting types

There are a few general categories of hosting types: [player self-hosted](#player-self-hosted), [developer-hosted on-premise](#developer-hosted-on-premise), [developer-hosted cloud](#developer-hosted-cloud), and [managed service provider](#managed-service-provider).

#### Player self-hosted

Player self-hosted games are games that allow players to download both the headless server build and the client build. An example of a player self-hosted game is Minecraft. Players can host a Minecraft server locally, make it available from outside their local network through port forwarding to allow their friends to connect to it. See the following table for the pros and cons of a player self-hosted game.

| PROS | CONS |
|---|---|
| You, as the developer, incur minimal hosting costs because the players are responsible for hosting the server build. | Players must have a network provider that enables outside access to the local network. |
| Players have freedom and control of the server they play on. | Players must know how to run and manage the server build. |
|  | Players must know how to port forward. |
|  | Players must have hardware capable of running the server build or pay a provider to host the server build. |
|  | The server's reliability depends on the reliability of the player’s network (unless the player uses a hosting provider). |

#### Developer-hosted on-premise

Developer-hosted on-premise means that you, as the developer, host your game on your own server infrastructure.

There’s a lot that goes into maintaining a server farm. For example, you must make sure your infrastructure can:

- Support high CCU (concurrently connected users)
- Automatically manage instances and scaling
- Offer high availability (usually around 99.9% availability which translates to 43 minutes of “acceptable” downtime per month)
- Remain cost-effective as you scale
- Enable non-interrupted games

Usually it makes more sense to use a cloud-hosted solution or a managed service provider. However, there are benefits to hosting your game on-premise.

| PROS | CONS |
|---|---|
| You don’t have to pay for ongoing cloud (or managed services) to keep your game online. | Hosting on-premise requires a large initial investment of time, money, and resources. |
| Ongoing maintenance costs might be lower, depending on your infrastructure. | You must pay for ongoing hardware software, licensing, and general maintenance. |
| You have more control over your data and the security of your servers. However, keep in mind that it’s difficult to achieve the same level of security as services such as AWS. | You must ensure your infrastructure is secure; you can’t rely on a provider. |
|  | You don’t have access to some quality-of-life features providers might offer, such as automatic backup and differential syncing. You can implement these features on-premise, but you must invest the resources to do so. |
|  | If your users are located across the globe, you’ll need multiple data centers. |
|  | It’s difficult to achieve the same level of security provided by services such as AWS. |
|  | There’s a lot you must consider that a service or hosting provider would normally handle for you, such as redundancy, fire suppression, backup generators, geographic availability, and staffing. |

See the following resources to learn more about hosting in the cloud versus on-premise:

- Microsoft documentation on [Cloud storage vs. on-premises servers: 9 things to keep in mind](https://www.microsoft.com/en-us/microsoft-365/business-insights-ideas/resources/cloud-storage-vs-on-premises-servers)

#### Developer-hosted cloud

Developer-hosted cloud games are games that you, as the developer, host through a cloud provider, such as Amazon Web Services (AWS), Google Cloud Platform (GCP), or Microsoft Azure. You can use one (or more) cloud providers to create a virtual infrastructure tailored to your needs (without dealing with all the considerations of on-premise hosting).

Using a cloud hosting solution often saves you money upfront but can cost more than a similar on-premise solution in the long run. See the following comparison of the pros and cons of using a cloud provider to host your game.

| PROS | CONS |
|---|---|
| Requires less upfront investment in time, money, and other resources (when compared to hosting on-premise). | Often costs more than an on-premise solution in the long run. |
| Using a cloud provider makes it easier to scale resources up or down. You can quickly terminate resources you no longer need. | You still need to create the virtual infrastructure you host your game on and ensure you minimize the downtime of your servers. |
| There’s less risk involved with overestimating or underestimating your resource requirements. |  |
| Cloud providers often have data centers located across the world, so you can always have your servers near your users, reducing the latency of their connection. | If there’s a problem in your code causing servers to crash at some odd hour of the night, you can’t rely on the cloud provider to fix it. |

:::note
You can also opt to host your servers with a bare-metal data center, such as Rackspace or Servers.com. Using bare-metal servers comes with its own set of pros and cons. Unity’s Game Server Hosting uses a combination of bare-metal and cloud servers to leverage the advantages of both. See [Machine capacity](https://docs.unity.com/game-server-hosting/legacy/machine-capacity.html) to learn more about the differences between the two options.
:::

#### Managed service provider

A managed service provider is a service that takes your game server build and manages hosting, scaling, and maintaining it in a white-glove environment. You tell the managed service provider how to run your game, and you often have control over scaling, availability, and other key operation points. Examples of managed service providers include [Unity’s Game Server Hosting](https://docs.unity.com/multiplay/), Amazon Web Services’ Gamelift, Microsoft’s Playfab, and Google’s Agones.

See the following table to learn more about the pros and cons of opting for a managed service provider to host your game.

| PROS | CONS |
|---|---|
| You don’t have to worry about creating and maintaining the virtual or physical infrastructure to host your game. | You often don’t have visibility into the inner workings of the service. |
| Managed service providers often make it easy to scale up or down in response to changing resource requirements. | You must rely on the managed service provider to guarantee uptime, availability, and support. |
| Managed service providers often have quality-of-life features, such as analytic dashboards, automatic scaling, and logging solutions. | Some managed service providers require you to make code changes to use their service. |
| Because you don’t have to worry about infrastructure, you can spend more time improving the player experience of your game. | Similar to cloud hosting solutions, managed services often cost more than on-premise solutions. |
| Some managed service providers (such as Unity’s GSH) often have deals with multiple cloud providers, which increases the redundancy and availability of your game. |  |

### Hosting provider SDK

Your game server usually needs a way to communicate with their hosting provider, to expose essential information, like the number of connected players, available player slots, map information, and server readiness to accept new player connections.

Managed service providers usually provide an SDK you can use to integrate your game. For example, if you use Unity’s Game Server Hosting solution, you can use the [Game Server SDK](https://docs.unity.com/game-server-hosting/sdk/sdk-overview.html).

You can also create similar tooling internally if you manage your own infrastructure, such as with an on-premise or cloud-hosted solution.

### Matchmaking

Many multiplayer games use a matchmaker to place players into game sessions based on configurable rules. However, other games use server-select workflow in which players manually create and join game sessions.

Depending on the nature of your multiplayer game, you might also need to consider a matchmaking solution. You can use a matchmaking solution like [Unity’s Matchmaker](https://docs.unity.com/matchmaker/) or create an in-house solution.

The Boss Room sample relies on Unity’s [Lobby service](https://docs.unity.com/lobby/) to advertise hosts for client-hosted games, but you can adapt it for a dedicated-server workflow.

The lobby-based matchmaking in the Boss Room sample is minimal and might result in unfair matches if highly skilled players end up in the same lobby as low-skilled players. You can extend the example implementation with Unity’s Matchmaker service, which integrates with Game Server Hosting to match the right players together and send them to the best possible service. See the [Matchplay sample](https://github.com/Unity-Technologies/com.unity.services.samples.matchplay).

### Continuous integration (CI)

Continuous integration is important with single-player and client-hosted games. It’s even more important as you add more complexity and moving pieces required for dedicated server games.

Ideally, you’d have a big button that releases your game and automates all related processes. While the ideal might be out of reach, it’s possible to remove the human aspect from the process as much as possible. For example, you can usually automate:

- [Infrastructure setup](#infrastructure-setup)
- [Quality assurance (QA) testing](#quality-assurance-qa-testing)

#### Infrastructure setup

You can usually automate setting up your infrastructure in a cloud environment with your hosting provider's orchestration SDK. However, you can also use APIs and infrastructure as code integrations.

:::note
[Infrastructure as code](https://en.wikipedia.org/wiki/Infrastructure_as_code) and [declarative APIs](https://google.aip.dev/news/2020-10) are usually easier to manage than creating your own procedures with REST APIs and SDKs.
:::

#### Quality assurance (QA) testing

You can use continuous integration to automate your QA team’s flows. For example, you can automate a custom build pipeline for creating daily test builds and setting up a custom dedicated server for testing. Additionally, you can automate setting up play tests with the test builds and test servers.
=======
If your server and clients run the same code, it’s usually simpler to port from DGS to client-hosted than the other way around. It’s easier to place a client on top of a DGS than to extract a DGS from your host. By starting with your DGS logic already isolated, you can then more easily change to client-hosted by enabling client-side logic for the host. This isn't the case if your server uses a different technology stack than your clients.
>>>>>>> 922f7450

There are two distinct meanings of the word “host” that you must take care not to confuse: the NGO host and the hardware host.

- The **NGO host** is where both a client and a server run simultaneously. The hosting provider (the hardware host) runs your Unity server build.
- The **hardware host** (virtual or bare-metal) runs your Unity server build in a data center or hosting provider.

In this article, host refers to the NGO host.

## Support and resources

[Join the Multiplayer Technology group on Discord](https://discord.gg/buMxnnPvTb) for questions, comments, and discussions. Also check out the following resources:

- [An Introduction to multiplayer network and server models](https://unity.com/how-to/intro-to-network-server-models)
- [Dedicated Server target and stripping optimizations discussion in the Unity Forum](https://forum.unity.com/threads/unity-2021-2-dedicated-server-target-and-stripping-optimizations-now-live-please-share-feedback.1143734/)
- [Unity Support](https://support.unity.com/hc/en-us)<|MERGE_RESOLUTION|>--- conflicted
+++ resolved
@@ -18,279 +18,6 @@
 
 You might have started developing your game with client-hosted in mind but then realized it wasn’t giving you the performance, reliability, or security you wanted. There are multiple reasons for choosing both a dedicated game server (DGS) solution and a client-hosted solution. This document provides guidance around switching from a client-hosted game to a dedicated-server game in Unity using [Netcode for GameObjects (NGO)](../about).
 
-<<<<<<< HEAD
-To simple scripted inputs more realistic, you can record client inputs for a sample game session, then replicate the game recording on several servers with virtual clients. However, just like manual tests, game changes can break the automated tests, and you’ll need to re-record the sample game session.
-
-| PROS | CONS |
-|---|---|
-| More realistic than simple scripted input. | Requires a recording setup, which can be complex. |
-| Less time consuming for developers (QA can do the recordings) | Can break easily when you introduce game changes. |
-
-#### Profiling ports
-
-Running your dedicated server locally in a virtual machine (VM) requires you to forward ports from the VM to the host computer to access the VM from the host. For example, if you want to access the [profiler](https://docs.unity3d.com/Manual/Profiler.html) from the VM, you must forward the port the profiler is listening to.
-
-You can find the profiler port in the first couple of lines of the `player.log` file. If you have trouble finding the profiler port, try searching for "PlayerConnection Initialized" or "Multi-casting." See [Setting up profiler port manually](https://forum.unity.com/threads/setting-up-profiler-port-manually.862951/) and [Profiler profiling applications](https://docs.unity3d.com/Manual/profiler-profiling-applications.html).
-
-If you use a firewall, you’ll also need to open the ports Unity uses for remote profiling (ports 54998 through 55511) in your firewall’s outbound rules.
-
-With Unity Editor version 2023.1 and later, profiling ports are deterministic and won’t require always consulting player log files.
-
-#### Increase security
-
-All game types, client-hosted and server-hosted, must consider security. You can’t trust your players. It’s not a matter of whether users will cheat but when. Switching from a client-hosted hosting approach to a server-hosted hosting approach reduces security risks and enables you to control sensitive game logic server-side. See [Dealing with latency](../learn/dealing-with-latency/index.html#security).
-
-With a client-hosted game, the world authority is in the hands of the player, an untrustworthy agent. With a server-hosted game, you, as the developer, control the authoritative world. As a result, you can guarantee better security over certain aspects of your gameplay that the server controls, such as authentication and monetization integrations.
-
-For example, imagine you have a Super Sword item you can only access in certain areas of a dungeon. You must protect access to this Super Sword (and the in-game currency associated with it) from players tempering with their local game client.
-
-By using a dedicated server to control sensitive gameplay logic (such as accessing the Super Sword), you can prevent players from going through walls, teleporting, automatically defeating all enemies, and similar exploits.
-
-A dedicated server also allows you to perform authentication checks server-side without the risk of leaking user access tokens.
-
-##### Datagram transport layer security (DTLS)
-
-Some platforms require (or prefer) you to use DTLS (datagram transport layer security) to encrypt your network traffic. You can do this for client-hosted games with services like [Relay](https://docs.unity.com/relay/relay-and-utp.html#Create). However, enabling DTLS encryption for a server-hosted game is more involved.
-
-One way to do this is to [use UTP to set up secure connections with DTLS](../secure-connection/index.html). You must get a certificate from a [CA (certificate authority) provider](https://en.wikipedia.org/wiki/Certificate_authority) before you can use UTP to set up secure connections with DTLS. The instructions in the UTP documentation only cover using self-signed certificates.
-
-DTLS enables you to add additional security measures to ensure players don’t fall victim to [man-in-the-middle](https://en.wikipedia.org/wiki/Man-in-the-middle_attack) and [packet sniffing](https://en.wikipedia.org/wiki/Packet_analyzer) attacks. If you combine DTLS with authentication and other security measures, you can ensure bad actors can’t make purchases and transactions for your players, send chats for your players, or pursue similar attacks.
-
-Several companies use their own root certificate to be able to intercept and decrypt everything that walks on their network. This is a feature that's often found on "enterprise" firewalls. This is technically a use of a self-signed certificate.
-
-It's also used when you have services that you can only reach by an IP address ("normal" certificates are always attached to a domain name). This is rather rare these days because typically most organizations can easily use subdomains of their main domain. On the other hand, it would be a real use for a video game. Like if you deploy on Multiplay, they just give you an IP address and a port. If you want to use DTLS, it's probably easier to have a self-signed certificate. Otherwise you would have to point your DNS to the IP address provided by Multiplay, which isn't practical (and can be problematic if the IP address isn't stable).
-
-I've also seen self-signed certificates used for "offline" purposes, such as encrypting files, or authenticating binaries or configuration files.
-
-#### Optimize differential build updates
-
-:::note
-The content in this section might only apply to some hosting providers. Other hosting providers might have zero bandwidth costs for in-datacenter and ingress transfers.
-:::
-
-Some hosting providers manage build updates for you and charge for in-datacenter and ingress transfers. One such hosting provider is [Unity’s Game Server Hosting (GSH)](https://docs.unity.com/multiplay/) solution (Multiplay).
-
-If you use GSH, you can make sure there’s no downtime between updates. GSH performs [build updates and rollouts](https://docs.unity.com/game-server-hosting/legacy/how-do-differential-updates-work.html) in the background. However, you can still [optimize your builds to reduce your bandwidth costs](https://docs.unity.com/game-server-hosting/legacy/cost-optimization.html). For example, you can speed up the update process (and incur fewer charges) by ensuring you have as few changes as possible between build versions.
-
-There are several ways you can mitigate the differences between build versions. For example, you can use:
-
-- [The same build machine to generate deterministic builds](#the-same-build-machine-to-generate-similar-builds)
-- [Addressables and asset bundles to split your build](#addressables-and-asset-bundles-to-split-your-build)
-- [DGS (dedicated game server) asset stripping](#dgs-asset-stripping)
-
-##### The same build machine to generate similar builds
-
-Use the same build machine with the same operating system (OS) to generate builds that are as similar as possible. Consistently using the same build machine prevents unnecessary inconsistencies between versions, such as those due to floating point arithmetic. One of the easiest ways to ensure you always use the same build machine is to use a dedicated build server. However, you can also designate a person in your team to create your builds but the recommended best practice is to not do this because it relies too heavily on a single individual.
-
-##### Addressables and asset bundles to split your build
-
-Use [addressables](https://docs.unity3d.com/Packages/com.unity.addressables@0.8/manual/index.html) and [asset bundles](https://docs.unity3d.com/Manual/AssetBundlesIntro.html) to split up your build. In this case, if one asset changes, you don't need to re-upload all assets in your game, only the modified asset.
-
-If you implement this approach, make sure to review and refine the content in each `AssetBundle`. They shouldn’t contain any assets your server actually doesn't need, such as textures or meshes.
-
-##### DGS asset stripping
-
-DGS (dedicated game server) asset stripping improves the runtime performance of your game by excluding any assets the server doesn’t need. In addition to improving the runtime performance and reducing the server build, it can optimize the bandwidth consumption of rolling out an update to your fleet. As a result, it improves server build times, server bandwidth costs, deployment times, and loading times.
-
-You can use DGS asset stripping to optimize many aspects of your server-hosted game. For example, it enables you to:
-
-- Reduce the size of server builds
-- Reduce server build times
-- Decrease deployment  bandwidth costs
-- Reduce deployment times
-- Increase runtime performance by using less memory
-
-If you’re a small game studio with a small player base, you might not consider the bandwidth costs involved with updating your game. However, these costs can grow quickly without optimizations like incremental builds. A server build of 30 GB and a fleet of 15,000 servers equates to hundreds of terabytes of bandwidth costs for each update.
-
-:::tip
-The recommended best practice is to review the bandwidth and related costs of your hosting provider so you can calculate the true cost of rolling out an update. You can view the pricing information for Unity’s Game Server Hosting [here](https://docs.unity.com/game-server-hosting/concepts/pricing.html).
-:::
-
-## Optimizing server builds
-
-Unlike client builds, server builds have no need for visuals, sounds, inputs, or anything related to a user's device like mobile notifications. You can reduce the size of server builds and, as a result, save a lot of hardware resources by removing client-specific scripts and assets.
-
-You can do this by stripping the unnecessary assets from the server build at build time; this way, the client-side assets aren’t included in memory when loading the executable. Server build stripping allows you to pack as many server instances as possible on your dedicated hosting, saving you money.
-
-### Server build stripping
-
-In Unity Editor version 2021 and later, you can use the Dedicated Server build target option. The Dedicated Server build target automatically strips content the server doesn’t need at build time in addition to starting headless automatically. See the [Unity Build Settings documentation](https://docs.unity3d.com/2019.1/Documentation/Manual/BuildSettings.html).
-
-You should see a reduction in memory and CPU usage with the Dedicated Server build (compared to a build that includes client-side assets).
-
-### Script stripping
-
-Script stripping involves removing client-only scripts from a server build. You can strip scripts from a server build using the [UNITY_SERVER scripting symbol](https://docs.unity3d.com/Manual/PlatformDependentCompilation.html). You can use the UNITY_SERVER option per script or per assembly to strip whole client-only assemblies.
-
-For example, you might want to set all audio-specific code in an Audio assembly, then strip the Audio assembly from server build targets. This would ensure you have no audio code running on your server. Because Unity performs stripping operations at compile time, it’s easier to find compiler errors than runtime errors.
-
-:::warning
-There are some indexing issues that arise when using Netcode for GameObjects (NGO) with asset stripping. See [NGO and script stripping](#ngo-and-script-stripping).
-:::
-
-#### NGO and script stripping
-
-Netcode for GameObjects (NGO) relies on `[NetworkBehaviour](https://docs-multiplayer.unity3d.com/netcode/current/basics/networkbehavior)`’s index position on a GameObject to know to which `NetworkBehaviour` it needs to route network messages. By stripping a script, you can unintentionally create holes in the GameObject’s list of components, interfering with NGO’s indexing. In general, you shouldn’t strip `NetworkBehaviours`; in fact, `NetworkBehaviours` should always be the same between the client and server. To avoid indexing issues with NGO, use script stripping with caution (and only strip as necessary).
-
-Your server build can have a few `NetworkBehaviours` scripts to allow callbacks like [`OnNetworkSpawn`](https://docs-multiplayer.unity3d.com/netcode/current/api/Unity.Netcode.NetworkBehaviour/#onnetworkspawn). These callbacks should use the `NetcodeHook` class (see [Boss Room’s Utilities package](https://github.com/Unity-Technologies/com.unity.multiplayer.samples.coop/tree/main/Packages/com.unity.multiplayer.samples.coop/Utilities)).
-
-### Manual stripping
-
-You can use third-party solutions, such as [`BuildStripper`](https://github.com/JesusLuvsYooh/BuildStripper) and [Headless Builder](https://assetstore.unity.com/packages/tools/utilities/headless-builder-108317), to manually strip prefab and GameObject assets one by one.
-
-### GameObjects stripping
-
-It’s possible to create automation workflows that selectively strip GameObjects depending on the build target. Such automation might allow you to remove performance-heavy GameObjects and ensure the server is as lightweight as possible, resulting in reduced hosting costs.
-
-### Other stripping opportunities
-
-You can also strip other client-specific data to improve the performance of your build. Some examples include:
-
-- [Animations](#animations)
-- [Animation-only bones](#animation-only-bones)
-- [Rigidbody physics](#rigidbody-physics)
-
-#### Animations
-
-Because server builds are headless, you might be able to exclude some animation-related code, such as character animation and bones that aren’t linked to gameplay, further reducing the resource requirements. Animations often increase the performance demands of a build; as a result, removing unnecessary animations server-side can improve performance a great deal.
-
-#### Animation-only bones
-
-It’s usually safe to do per-bone stripping on server builds, where you delete bones that aren’t linked to gameplay. For example, you might keep a character’s right arm for weapons, but you strip the left arm because it’s only used for animation.
-
-:::warning
-Don’t remove bones if you have hitboxes or gameplay attached to those bones.
-:::
-
-#### Rigidbody physics
-
-You can also improve server build performance by disabling server-side interpolation of [Rigidbody physics](https://docs.unity3d.com/Manual/RigidbodiesOverview.html). For example, you might add a post-process step to your scene that disables server-side Rigidbody interpolation.
-
-## Hosting considerations
-
-:::note
-The content in the section isn’t intended as a definitive guide; it’s more of an introduction to hosting considerations.
-:::
-
-Now that you have an optimized dedicated server build, you need to make it accessible to your players. This section provides a high-level overview of the various available hosting options, including the pros and cons of each and some key considerations. This list isn't exhaustive, or meant as a single resource for decision-making; rather, a jumping-off point for further exploration of your needs.
-
-### Hosting types
-
-There are a few general categories of hosting types: [player self-hosted](#player-self-hosted), [developer-hosted on-premise](#developer-hosted-on-premise), [developer-hosted cloud](#developer-hosted-cloud), and [managed service provider](#managed-service-provider).
-
-#### Player self-hosted
-
-Player self-hosted games are games that allow players to download both the headless server build and the client build. An example of a player self-hosted game is Minecraft. Players can host a Minecraft server locally, make it available from outside their local network through port forwarding to allow their friends to connect to it. See the following table for the pros and cons of a player self-hosted game.
-
-| PROS | CONS |
-|---|---|
-| You, as the developer, incur minimal hosting costs because the players are responsible for hosting the server build. | Players must have a network provider that enables outside access to the local network. |
-| Players have freedom and control of the server they play on. | Players must know how to run and manage the server build. |
-|  | Players must know how to port forward. |
-|  | Players must have hardware capable of running the server build or pay a provider to host the server build. |
-|  | The server's reliability depends on the reliability of the player’s network (unless the player uses a hosting provider). |
-
-#### Developer-hosted on-premise
-
-Developer-hosted on-premise means that you, as the developer, host your game on your own server infrastructure.
-
-There’s a lot that goes into maintaining a server farm. For example, you must make sure your infrastructure can:
-
-- Support high CCU (concurrently connected users)
-- Automatically manage instances and scaling
-- Offer high availability (usually around 99.9% availability which translates to 43 minutes of “acceptable” downtime per month)
-- Remain cost-effective as you scale
-- Enable non-interrupted games
-
-Usually it makes more sense to use a cloud-hosted solution or a managed service provider. However, there are benefits to hosting your game on-premise.
-
-| PROS | CONS |
-|---|---|
-| You don’t have to pay for ongoing cloud (or managed services) to keep your game online. | Hosting on-premise requires a large initial investment of time, money, and resources. |
-| Ongoing maintenance costs might be lower, depending on your infrastructure. | You must pay for ongoing hardware software, licensing, and general maintenance. |
-| You have more control over your data and the security of your servers. However, keep in mind that it’s difficult to achieve the same level of security as services such as AWS. | You must ensure your infrastructure is secure; you can’t rely on a provider. |
-|  | You don’t have access to some quality-of-life features providers might offer, such as automatic backup and differential syncing. You can implement these features on-premise, but you must invest the resources to do so. |
-|  | If your users are located across the globe, you’ll need multiple data centers. |
-|  | It’s difficult to achieve the same level of security provided by services such as AWS. |
-|  | There’s a lot you must consider that a service or hosting provider would normally handle for you, such as redundancy, fire suppression, backup generators, geographic availability, and staffing. |
-
-See the following resources to learn more about hosting in the cloud versus on-premise:
-
-- Microsoft documentation on [Cloud storage vs. on-premises servers: 9 things to keep in mind](https://www.microsoft.com/en-us/microsoft-365/business-insights-ideas/resources/cloud-storage-vs-on-premises-servers)
-
-#### Developer-hosted cloud
-
-Developer-hosted cloud games are games that you, as the developer, host through a cloud provider, such as Amazon Web Services (AWS), Google Cloud Platform (GCP), or Microsoft Azure. You can use one (or more) cloud providers to create a virtual infrastructure tailored to your needs (without dealing with all the considerations of on-premise hosting).
-
-Using a cloud hosting solution often saves you money upfront but can cost more than a similar on-premise solution in the long run. See the following comparison of the pros and cons of using a cloud provider to host your game.
-
-| PROS | CONS |
-|---|---|
-| Requires less upfront investment in time, money, and other resources (when compared to hosting on-premise). | Often costs more than an on-premise solution in the long run. |
-| Using a cloud provider makes it easier to scale resources up or down. You can quickly terminate resources you no longer need. | You still need to create the virtual infrastructure you host your game on and ensure you minimize the downtime of your servers. |
-| There’s less risk involved with overestimating or underestimating your resource requirements. |  |
-| Cloud providers often have data centers located across the world, so you can always have your servers near your users, reducing the latency of their connection. | If there’s a problem in your code causing servers to crash at some odd hour of the night, you can’t rely on the cloud provider to fix it. |
-
-:::note
-You can also opt to host your servers with a bare-metal data center, such as Rackspace or Servers.com. Using bare-metal servers comes with its own set of pros and cons. Unity’s Game Server Hosting uses a combination of bare-metal and cloud servers to leverage the advantages of both. See [Machine capacity](https://docs.unity.com/game-server-hosting/legacy/machine-capacity.html) to learn more about the differences between the two options.
-:::
-
-#### Managed service provider
-
-A managed service provider is a service that takes your game server build and manages hosting, scaling, and maintaining it in a white-glove environment. You tell the managed service provider how to run your game, and you often have control over scaling, availability, and other key operation points. Examples of managed service providers include [Unity’s Game Server Hosting](https://docs.unity.com/multiplay/), Amazon Web Services’ Gamelift, Microsoft’s Playfab, and Google’s Agones.
-
-See the following table to learn more about the pros and cons of opting for a managed service provider to host your game.
-
-| PROS | CONS |
-|---|---|
-| You don’t have to worry about creating and maintaining the virtual or physical infrastructure to host your game. | You often don’t have visibility into the inner workings of the service. |
-| Managed service providers often make it easy to scale up or down in response to changing resource requirements. | You must rely on the managed service provider to guarantee uptime, availability, and support. |
-| Managed service providers often have quality-of-life features, such as analytic dashboards, automatic scaling, and logging solutions. | Some managed service providers require you to make code changes to use their service. |
-| Because you don’t have to worry about infrastructure, you can spend more time improving the player experience of your game. | Similar to cloud hosting solutions, managed services often cost more than on-premise solutions. |
-| Some managed service providers (such as Unity’s GSH) often have deals with multiple cloud providers, which increases the redundancy and availability of your game. |  |
-
-### Hosting provider SDK
-
-Your game server usually needs a way to communicate with their hosting provider, to expose essential information, like the number of connected players, available player slots, map information, and server readiness to accept new player connections.
-
-Managed service providers usually provide an SDK you can use to integrate your game. For example, if you use Unity’s Game Server Hosting solution, you can use the [Game Server SDK](https://docs.unity.com/game-server-hosting/sdk/sdk-overview.html).
-
-You can also create similar tooling internally if you manage your own infrastructure, such as with an on-premise or cloud-hosted solution.
-
-### Matchmaking
-
-Many multiplayer games use a matchmaker to place players into game sessions based on configurable rules. However, other games use server-select workflow in which players manually create and join game sessions.
-
-Depending on the nature of your multiplayer game, you might also need to consider a matchmaking solution. You can use a matchmaking solution like [Unity’s Matchmaker](https://docs.unity.com/matchmaker/) or create an in-house solution.
-
-The Boss Room sample relies on Unity’s [Lobby service](https://docs.unity.com/lobby/) to advertise hosts for client-hosted games, but you can adapt it for a dedicated-server workflow.
-
-The lobby-based matchmaking in the Boss Room sample is minimal and might result in unfair matches if highly skilled players end up in the same lobby as low-skilled players. You can extend the example implementation with Unity’s Matchmaker service, which integrates with Game Server Hosting to match the right players together and send them to the best possible service. See the [Matchplay sample](https://github.com/Unity-Technologies/com.unity.services.samples.matchplay).
-
-### Continuous integration (CI)
-
-Continuous integration is important with single-player and client-hosted games. It’s even more important as you add more complexity and moving pieces required for dedicated server games.
-
-Ideally, you’d have a big button that releases your game and automates all related processes. While the ideal might be out of reach, it’s possible to remove the human aspect from the process as much as possible. For example, you can usually automate:
-
-- [Infrastructure setup](#infrastructure-setup)
-- [Quality assurance (QA) testing](#quality-assurance-qa-testing)
-
-#### Infrastructure setup
-
-You can usually automate setting up your infrastructure in a cloud environment with your hosting provider's orchestration SDK. However, you can also use APIs and infrastructure as code integrations.
-
-:::note
-[Infrastructure as code](https://en.wikipedia.org/wiki/Infrastructure_as_code) and [declarative APIs](https://google.aip.dev/news/2020-10) are usually easier to manage than creating your own procedures with REST APIs and SDKs.
-:::
-
-#### Quality assurance (QA) testing
-
-You can use continuous integration to automate your QA team’s flows. For example, you can automate a custom build pipeline for creating daily test builds and setting up a custom dedicated server for testing. Additionally, you can automate setting up play tests with the test builds and test servers.
-=======
-If your server and clients run the same code, it’s usually simpler to port from DGS to client-hosted than the other way around. It’s easier to place a client on top of a DGS than to extract a DGS from your host. By starting with your DGS logic already isolated, you can then more easily change to client-hosted by enabling client-side logic for the host. This isn't the case if your server uses a different technology stack than your clients.
->>>>>>> 922f7450
-
 There are two distinct meanings of the word “host” that you must take care not to confuse: the NGO host and the hardware host.
 
 - The **NGO host** is where both a client and a server run simultaneously. The hosting provider (the hardware host) runs your Unity server build.
