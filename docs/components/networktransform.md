--- conflicted
+++ resolved
@@ -2,15 +2,9 @@
 id: networktransform
 title: NetworkTransform
 ---
-<<<<<<< HEAD
-The  position, rotation and scale of a [`NetworkObject`](../mlapi-basics/networkobject.md) is normally only synchronized once when that object is spawned. To synchronize position, rotation and scale at realtime during the game, a `NetworkTransform` component is needed. `NetworkTransform` synchronizes the transform from server object to the clients.
-
-`NetworkTransform` covers most use cases for synchronizing transforms. For some special cases such as really fast paced games a custom implementation with a different interpolation algorithm might be better.
-=======
 The  position and rotation of a [`NetworkObject`](../basics/networkobject.md) is normally only synchronized when that object is spawned. To synchronize position, rotation, and scale at realtime during the game, a `NetworkTransform` component is needed. `NetworkTransform` synchronizes the transform of the GameObject it's attached to. This replicates that data to all other players.
 
 While `NetworkTransform` works out of the box for simple position synchronization, it is not a one size fits all solution. In case you experience stuttering with `NetworkTransform`, you can try enabling interpolation, increasing `Fixed Sends Per Second`, and decreasing `Thresholds` values.
->>>>>>> 28a7778d
 
 :::tip
 You can have multiple `NetworkTransform` components on child objects of your network object to synchronize individual positions of child objects.
@@ -20,33 +14,6 @@
 
 Quite often not all transform values of a GameObject need to be synchronized over the network. For instance if the scale of the GameObject never changes it can be deactivated in the `syncing scale` row in the inspector. Currently deactivating synchronization only saves on CPU costs but in the future it will also reduce the bandwidth used by NetworkTransform`.
 
-<<<<<<< HEAD
-## Thresholds
-
-The threshold values can be used to set a minimum threshold value. Changes to position, rotation or scale below the threshold will not be synchronized  That way minor changes to a value will not trigger a position synchronization which can help to reduce bandwidth.
-
-:::note
-Many small changes below the threshold will still result in a synchronization of the values as soon as all the accumulative changes cross the threshold.
-:::
-
-## Local Space
-
-By default `NetworkTransform` synchronizes the transform of an object in world space. The `In Local Space` configuration option allows to switch to synchronizing the transform in local space instead.
-
-Using `local space` can improve the synchronization of the transform when the object gets re-parented because the re-parenting will not change the `local space` transform of the object but would modify the `global space` position.
-
-## Interpolation
-
-Check the `Interpolate` setting to enabled interpolation. Interpolation is enabled by default and is highly recommended. With interpolation enabled the `NetworkTransform` smoothly interpolates incoming changes to position, rotation and scale. In addition interpolation buffers the incoming data with a slight delay and applies additional smoothing to the values. All these factors combined result in a much smoother transform synchronization.
-
-When `Interpolate` is disabled changes to the transform are applied immediately resulting in a less smooth position and more jitter.
-
-### ClientNetworkTransform
-
-`NetworkTransform` always synchronizes positions from the server to the clients and position changes on the clients are not allowed. Netcode for GameObjects comes with a sample containing a `ClientNetworkTransform`. This transform synchronizes the position of the owner client to the server and all other client allowing for client authoritative gameplay.
-
-To install the `ClientNetworkTransform` sample into your project open the `Package Manager` window in the Unity Editor and select the `Netcode for GameObjects` package. In the description of the package you can find a list of package samples. Press the `Install` button next to the `ClientNetworkTransform` sample to install it into your existing Unity project. 
-=======
 When enabled, extrapolation estimates the time between when a tick advances in server-side animation and the update of the frame completes on the client-side. The game object extrapolates the next frame's values based on the ratio.
 
 ## Interpolation
@@ -77,5 +44,4 @@
 
 To ensure all your objects are in sync, use the same interpolator with the same configuration for the same types of `NetworkTransform`.
 
-For example, a car would be interpolated differently than a character. So your interpolator configuration should be the same for all cars, but you could use a different interpolator configuration for your characters walking around. Therefore, a car with 300ms of added latency (due to buffering) bumps with other cars at their same synced time, but another car at 100ms of buffering would be desynced.
->>>>>>> 28a7778d
+For example, a car would be interpolated differently than a character. So your interpolator configuration should be the same for all cars, but you could use a different interpolator configuration for your characters walking around. Therefore, a car with 300ms of added latency (due to buffering) bumps with other cars at their same synced time, but another car at 100ms of buffering would be desynced.