---
id: networktransform
title: NetworkTransform
---
<<<<<<< HEAD
=======
import ImageSwitcher from '@site/src/ImageSwitcher.js';

>>>>>>> 37aeefb3
The position, rotation, and scale of a [`NetworkObject`](../basics/networkobject.md) is normally only synchronized once when that object is spawned. To synchronize position, rotation, and scale at realtime during the game, a `NetworkTransform` component is needed. `NetworkTransform` synchronizes the transform from server object to the clients.

`NetworkTransform` covers most use cases for synchronizing transforms. For some special cases such as really fast paced games a custom implementation with a different interpolation algorithm might be better.

:::tip
You can have multiple `NetworkTransform` components on child objects of your network object to synchronize individual positions of child objects.
:::

## Restricting Synchronization

Quite often not all transform values of a GameObject need to be synchronized over the network. For instance if the scale of the GameObject never changes it can be deactivated in the `syncing scale` row in the inspector. Currently deactivating synchronization only saves on CPU costs but in the future it will also reduce the bandwidth used by NetworkTransform`.

## Thresholds

The threshold values can be used to set a minimum threshold value. Changes to position, rotation or scale below the threshold will not be synchronized  That way minor changes to a value will not trigger a position synchronization which can help to reduce bandwidth.

<<<<<<< HEAD
<figure>
<ImageSwitcher
lightImageSrc="/img/BufferedTick.png?text=LightMode"
darkImageSrc="/img/BufferedTick_Dark.png?text=DarkMode"/>
  <figcaption>Graphic of a buffered tick between the server and a client (i.e. interpolation)</figcaption>
</figure>
=======
:::note
Many small changes below the threshold will still result in a synchronization of the values as soon as all the accumulative changes cross the threshold.
:::
>>>>>>> 37aeefb3

## Local Space

By default `NetworkTransform` synchronizes the transform of an object in world space. The `In Local Space` configuration option allows to switch to synchronizing the transform in local space instead.

Using `local space` can improve the synchronization of the transform when the object gets re-parented because the re-parenting will not change the `local space` transform of the object but would modify the `global space` position.

## Interpolation

Check the `Interpolate` setting to enabled interpolation. Interpolation is enabled by default and is highly recommended. With interpolation enabled the `NetworkTransform` smoothly interpolates incoming changes to position, rotation and scale. In addition interpolation buffers the incoming data with a slight delay and applies additional smoothing to the values. All these factors combined result in a much smoother transform synchronization.

When `Interpolate` is disabled changes to the transform are applied immediately resulting in a less smooth position and more jitter.


<figure>
<ImageSwitcher 
lightImageSrc="/img/BufferedTick.png?text=LightMode"
darkImageSrc="/img/BufferedTick_Dark.png?text=DarkMode"/>
  <figcaption>Graphic of a buffered tick between the server and a client (i.e. interpolation)</figcaption>
</figure>

### ClientNetworkTransform

`NetworkTransform` always synchronizes positions from the server to the clients and position changes on the clients are not allowed. Netcode for GameObjects comes with a sample containing a `ClientNetworkTransform`. This transform synchronizes the position of the owner client to the server and all other client allowing for client authoritative gameplay.

To install the `ClientNetworkTransform` sample into your project open the `Package Manager` window in the Unity Editor and select the `Netcode for GameObjects` package. In the description of the package you can find a list of package samples. Press the `Install` button next to the `ClientNetworkTransform` sample to install it into your existing Unity project. <|MERGE_RESOLUTION|>--- conflicted
+++ resolved
@@ -2,11 +2,8 @@
 id: networktransform
 title: NetworkTransform
 ---
-<<<<<<< HEAD
-=======
 import ImageSwitcher from '@site/src/ImageSwitcher.js';
 
->>>>>>> 37aeefb3
 The position, rotation, and scale of a [`NetworkObject`](../basics/networkobject.md) is normally only synchronized once when that object is spawned. To synchronize position, rotation, and scale at realtime during the game, a `NetworkTransform` component is needed. `NetworkTransform` synchronizes the transform from server object to the clients.
 
 `NetworkTransform` covers most use cases for synchronizing transforms. For some special cases such as really fast paced games a custom implementation with a different interpolation algorithm might be better.
@@ -23,18 +20,9 @@
 
 The threshold values can be used to set a minimum threshold value. Changes to position, rotation or scale below the threshold will not be synchronized  That way minor changes to a value will not trigger a position synchronization which can help to reduce bandwidth.
 
-<<<<<<< HEAD
-<figure>
-<ImageSwitcher
-lightImageSrc="/img/BufferedTick.png?text=LightMode"
-darkImageSrc="/img/BufferedTick_Dark.png?text=DarkMode"/>
-  <figcaption>Graphic of a buffered tick between the server and a client (i.e. interpolation)</figcaption>
-</figure>
-=======
 :::note
 Many small changes below the threshold will still result in a synchronization of the values as soon as all the accumulative changes cross the threshold.
 :::
->>>>>>> 37aeefb3
 
 ## Local Space
 
@@ -50,7 +38,7 @@
 
 
 <figure>
-<ImageSwitcher 
+<ImageSwitcher
 lightImageSrc="/img/BufferedTick.png?text=LightMode"
 darkImageSrc="/img/BufferedTick_Dark.png?text=DarkMode"/>
   <figcaption>Graphic of a buffered tick between the server and a client (i.e. interpolation)</figcaption>
@@ -60,4 +48,4 @@
 
 `NetworkTransform` always synchronizes positions from the server to the clients and position changes on the clients are not allowed. Netcode for GameObjects comes with a sample containing a `ClientNetworkTransform`. This transform synchronizes the position of the owner client to the server and all other client allowing for client authoritative gameplay.
 
-To install the `ClientNetworkTransform` sample into your project open the `Package Manager` window in the Unity Editor and select the `Netcode for GameObjects` package. In the description of the package you can find a list of package samples. Press the `Install` button next to the `ClientNetworkTransform` sample to install it into your existing Unity project. +To install the `ClientNetworkTransform` sample into your project open the `Package Manager` window in the Unity Editor and select the `Netcode for GameObjects` package. In the description of the package you can find a list of package samples. Press the `Install` button next to the `ClientNetworkTransform` sample to install it into your existing Unity project.