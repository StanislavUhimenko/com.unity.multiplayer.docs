---
id: networktransform
title: NetworkTransform
---

import ImageSwitcher from '@site/src/ImageSwitcher.js';

## Introduction

The synchronization of an object's transform is one of the most common netcode tasks performed in multiplayer games today. The concept seems simple:
- Determine which transform axis you want to have synchronized
- Serialize the values
- Send the serialized values as messages to all other connected clients
- Process the messages and deserialize the values
- Apply the values to the appropriate axis

At first pass glance the high level outlined tasks seem relatively simple, but when you start to implement each line item almost any veteran netcode software engineer will agree: _It can become complicated very quickly_.

For example, the above itemized tasks don't take into consideration:
- Who controls the synchronization (i.e. each client or the server or perhaps both depending upon the object being synchronized)?
- How often do you synchronize the values and what logic should you use to determine when the values need to be synchronized?
- If you have a complex parenting hierarchy (parents with one or more child transforms), should you synchronize world or local space axis values?
- How can you optimize the bandwidth cost per transform update?

Fortunately, Netcode for GameObjects provides you withNetworkTransform component implementation that handles some of the trickier aspects of transform synchronization and is easily configurable by properties accessible via the in-editor inspector view.

## Adding

When adding a NetworkTransform component to a GameObject, you should always make sure the GameObject has a NetworkObject component attached to it or that the GameObject's transform parent is assigned to a GameObject with a NetworkObject component attached to it like in the image below:

![image](/img/NetworkTransformSimple.png)

You can also have a parent GameObject that has a NetworkObject component attached to it with a child GameObject that has a NetworkTransform component like in the image below:

![image](/img/NetworkTransformSimpleParent.png)

As well, you can have "nested NetworkTransforms" that are all associated with a single NetworkObject like in the image below:

![image](/img/NetworkTransformNestedParent.png)

With nested NetworkTransforms, you can (theoretically) have the (n) number of nested children each with NetworkTransform components.  _However, we recommend exercising caution with the amount of nested NetworkTransforms per network prefab instance if you plan on having many instances of that same network prefab per network session._


:::tip
**The general rule to follow is:**

<<<<<<< HEAD
 As long as there is at least one (1) NetworkObject at the same GameObject hierarchical level or above, you can attach a NetworkTransform component to a GameObject. 
=======
 As long as there is at least one (1) NetworkObject at the same GameObject hierarchical level or above, you can attach a NetworkTransform component to a GameObject.
>>>>>>> 82af0e3a

 _You could have a single root-parent GameObject that has a NetworkObject component and under the root-parent several levels of nested child GameObjects that all have NetworkTransform components attached to them. Each child GameObject would not require a NetworkObject component in order for each respective NetworkTransform component to function/synchronize properly._
:::


## Configuring

When you select a NetworkTransform component, you will see the following properties in the inspector view:

![image](/img/NetworkTransformProperties.png)

### Property synchronization

Some of the `NetworkTransform` properties are automatically synchronized by the authoritative instance to all non-authoritative instances.  It is **important to note** that when any synchronized property changes the NetworkTransform is effectively "teleported" (i.e. all values re-synchronized and interpolation is reset) which can cause a single frame delta in position, rotation, and scale (depending upon what is being synchronized). _Always keep this in mind when making adjustments to NetworkTransform properties during runtime._

### Synchronizing
You often don't need to synchronize all transform values of a GameObject over the network. For instance, if the scale of the GameObject never changes, you can deactivate it in the **syncing scale** row in the Inspector. Deactivating synchronization saves CPU costs and network bandwidth.

The term "synchronizing" refers to the synchronization of axis values over time. This is not to be confused with the initial synchronization of a transform's values. As an example:
 If you don't plan on changing the transform's scale after the initial first synchronization (i.e. upon joining a network session or when a network prefab instance is spawned for the first time), then un-checking/disabling the X, Y, and Z properties for Scale synchronization would remove the additional processing overhead per instance.

Since these values really only apply to the authoritative instance, changes can be made to these values during runtime and non-authoritative instances will only receive updates for the axis marked for synchronization on the authoritative side.

### Thresholds

You can use the threshold values to set a minimum threshold value. This can be used to help reduce the frequency of synchronization updates by only synchronizing changes above or equal to the threshold values (changes below won't be synchronized). As an example:

If your `NetworkTransform` has `Interpolate` enabled, you might find that you can lower your position threshold resolution (i.e. by increasing the position threshold value) without impacting the "smoothness" of an object's motion while also reducing the frequency of position updates (i.e. reduces the bandwidth cost per instance). Increasing the threshold resolution (i.e. by lowering the position threshold value) will increase the potential frequency of when the object's position will be synchronize (i.e. can increase the bandwidth cost per instance).

:::info
Threshold values are not synchronized, but they can be updated on the [authoritative instance](networktransform#authority-modes). You should keep this in mind when using [owner authoritative mode](networktransform#owner-authoritative-mode) instances since changing ownership will use whatever values are currently set on the new owner instance. If you plan on changing the threshold value during runtime and plan on changing ownership, then you might need to synchronize the threshold values as well.
:::

### Delivery


Sometimes network conditions are not exactly "optimal" where packets can have both undesirable latency and even the dreaded packet loss. When NetworkTransform interpolation is enabled, packet loss can mean undesirable visual artifacts (_i.e. large visual motion gaps often referred to as "stutter"_). Originally, NetworkTransform sent every state update using reliable fragmented sequenced network delivery. For interpolation, with enough latency and packet loss this could cause a time gap between interpolation points which eventually would lead to the motion "stutter". Fortunately, NetworkTransform has been continually evolving and defaults to sending the more common delta state updates (_i.e. position, rotation, or scale changes_) as unreliable sequenced network delivered messages. If one state is dropped then the `BufferedLinearInterpolator` can recover easily as it doesn't have to wait precisely for the next state update and can just lose a small portion of the over-all interpolated path (_i.e. with a TickRate setting of 30 you could lose 5 to 10% of the over-all state updates over one second and still have a relatively similar interpolated path to that of a perfectly delivered 30 delta state updates generated path_). As such, the UseUnreliableDeltas NetworkTransform property, default to enabled, controls whether you send your delta state updates unreliably or reliably.

Of course, you might wonder what would happen if say 5% of a jumping motion, towards the end of the jumping motion, were dropped how NetworkTransform might recover since each state update sent is only based on axial deltas defined by each axis threshold settings. The answer is that there is a small bandwidth penalty for sending standard delta state updates unreliably: Axial Frame Synchronization.

#### Axial frame synchronization

When unreliable delta state updates is enabled (UseUnreliableDeltas is enabled), NetworkTransform instances are assigned a constantly rolling tick position relative to a 1 second period of time. So, if you are using the default `NetworkConfig.TickRate` value (30) there are 30 "tick slots" that each NetworkTransform instance is distributed amongst on the authoritative instance. This means that each instance will send 1 Axial Frame Synchronization update per second while the NetworkObject in question is moving, rotating, or scaling enough to trigger delta state updates. When a NetworkObject comes to rest (i.e. no longer sending delta state updates) the Axial Frame Synchronization stops. This assures that if a vital portion of a state update is dropped, within a 1 second period of time, all axis marked to be synchronized will be synchronized to provide an eventual consistency in axis synchronization between the authority and non-authority instances.

:::info
If bandwidth consumption becomes a concern and you have tested your project under normal network conditions with UseUnreliableDeltas disabled with no noticeable visual artifacts, then you can opt out of unreliable delta state updates to recover the minor penalty for being packet loss tolerant or you might opt to make that an in-game configuration setting that players can enable or disable. You just need to update the authoritative NetworkTransform instances with any change in the setting during runtime.
:::

### Local space

By default, `NetworkTransform` synchronizes the transform of an object in world space. The **In Local Space** configuration option allows you to change to synchronizing the transform in local space instead. A child's local space axis values (position and rotation primarily) are always relative offsets from the parent transform. Where a child's world space axis values include the parent's axis values.

Using **local space** on a parented NetworkTransform can improve the synchronization of the transform when the object gets re-parented because the re-parenting won't change the **local space** transform of the object but does change the **world space** position.

:::info
The authority instance does synchronize changes to the LocalSpace property. As such,you can make adjustments to this property on the authoritative side during runtime and the non-authoritative instances will automatically be updated.
:::

### Interpolation

Interpolation is enabled by default and is recommended if you desire smooth transitions between transform updates on non-authoritative instances.Interpolation will buffer incoming state updates that can introduce a slight delay between the authority and non-authority instances. When the **Interpolate** property is disabled, changes to the transform are immediately applied on non-authoritative instances which can result in a visual "jitter" and/or seemingly "jumping" to newly applied state updates when latency is high.

Changes to the **Interpolation** property during runtime on the authoritative instance will be synchronized with all non-authoritative instances.

:::note
The `NetworkTransform` component only interpolates client-side. For smoother movement on the host or server, users might want to implement interpolation server-side as well. While the server won't have the jitter caused by the network, some stutter can still happen locally (for example, movement done in `FixedUpdate` with a low physics update rate).
:::

<figure>
<ImageSwitcher
lightImageSrc="/BufferedTick.png?text=LightMode"
darkImageSrc="/BufferedTick_Dark.png?text=DarkMode"/>
  <figcaption>Graphic of a buffered tick between the server and a client (that is, interpolation)</figcaption>
</figure>

### Slerp position

When this property and **Interpolation** are both set, non-authoritative instances will [Slerp](https://docs.unity3d.com/ScriptReference/Vector3.Slerp.html) towards their destination position as opposed to [Lerp](https://docs.unity3d.com/ScriptReference/Vector3.Lerp.html). Typically this can be used when your object is following a circular and/or spline based motion path and you want to preserve the curvature of that path. Since "lerping" between two points yields a linear progression over a line between two points, there can be scenarios where the frequency of delta position state updates could yield a loss in the curvature of an object's motion.  

### Use quaternion synchronization

By default, rotation deltas are synchronized using Euler values. For many scenarios, using Euler values might be all that is needed. However, there are scenarios where synchronizing Euler deltas will yield undesirable results. One scenario is when you have complex nested NetworkTransforms where there are varying rotations between the parents and children transforms. When you add interpolation into the mix (_remember interpolation is buffered and has an inherent delay between the non-authoritative's current rotation and the target rotation_), there are adjustments that occur immediately within a Quaternion that handle more complex transform related issues (i.e. Gimbal Lock, etc).

With Quaternion synchronization enabled, the authoritative instance still compares threshold values against the Euler axis values to determine if an update in a transform's rotation is needed but the entire Quaternion itself is updated as opposed to just the Euler axis where the change(s) is/are detected. This means that you are guaranteed the proper rotation for an object will be applied to non-authoritative instances and the changes will have already accounted for more complex issues that can arise with Euler angles.

Quaternion synchronization comes with a price. It will increase the bandwidth cost, 16 bytes per instance, in exchange for handling the more complex rotation issues that more often occur when using nested NetworkTransform (one or more parent transforms with one or more child transforms). However, when you enable the **Use Quaternion Synchronization** property you will notice a change in both the **Syncing** axis selection check boxes and a new **Use Quaternion Compression** property will appear:

![image](/img/NetworkTransformQuaternionSynch.png)

:::note

The rotation synchronization axis checkboxes are no longer available when **Use Quaternion Synchronization** is enabled (_since synchronizing the quaternion of a transform will always update all rotation axis_) and **Use Quaternion Compression** becomes a visible option.

:::

### Use quaternion compression

Since synchronizing a quaternion can increase the bandwidth cost per update of a `NetworkTransform`'s rotation state, there are two ways to reduce the over-all bandwidth cost of quaternion synchronization:
- **Quaternion Compression:** This provides the highest compression (16 bytes reduced down to 4 bytes per update) with a slightly higher precision loss than half float precision.
- **Half Float Precision:** When enabled and **Use Quaternion Compression** is disabled, this provides an alternate mid-level compression (16 bytes reduced down to 8 bytes per update) with less precision than full float values but higher precision than quaternion compression.

Quaternion compression is based on a smallest three algorithm that can be used when rotation precision is less of a concern than the bandwidth cost. You might have ancillary objects/projectiles that require some form of rotation synchronization, but in the over-all scheme of your project do not require perfect alignment. If bandwidth cost and precision are both a concern, then the alternate recommended compression is half float precision. It is also recommended to try out the different compression options, you might find that the fractional loss in precision is perfectly acceptable for your project's needs (_with the bonus of being able to reduce the over-all bandwidth cost by up to 50% for all instances than when using full precision_).

This property value can be updated on the authority during runtime and will be synchronized on all non-authority instances. _Reminder: Updating this value during runtime on the authoritative instance will result in a full synchronization of the NetworkTransform and all non-authority instances will have their interpolators reset._

### Use half float precision

Enabling this property does exactly what it sounds like, it converts any transform axial value from a 4 byte float to a 2 byte half-float at the expense of a loss in precision. When this option is enabled, half float precision is used for all transform axis marked for synchronization. However, there are some unique aspects of half float precision when it comes to position and rotation.

Since there is a loss in precision, position state updates only provide the delta in position relative to the last known full position. The `NetworkDeltaPosition` serializable structure keeps track of the current delta between the last known full position and the current delta offset from the last known full position. Additionally, `NetworkDeltaPosition` auto-corrects precision loss by determining any loss of precision on the authoritative side when sending an update. Any precision delta from the previous update will be included in the next position update. _In other words, non-authoritative instances can potentially have a fractional delta (per applied update) from the authoritative instance for the duration of 1 network tick period or until the next transform state update is received._ Additionally, `NetworkDeltaPosition` bridges the gap between the [maximum half float value](https://github.com/Unity-Technologies/Unity.Mathematics/blob/701d58fde76f3b93e40d0a792cd8fa4c130f1450/src/Unity.Mathematics/half.cs#L25) and the maximum boundaries of the Unity World space (global/project scale relative).

:::info

**Recommended Unity World Space Units Per Second:**

The maximum delta per update should not exceed 64 Unity world space units. If you are using the default network tick (30) then an object should not move at speeds that are equal to or exceed 1,920 Unity world space units per second (i.e. 30 x 64). To give you a frame of reference, the default camera far clipping plane is 1,000 Unity world space units which means something moving at 1,920 Unity world space units would most likely not be visually detectable or appear as a brief "blip" in the render view frustum.

:::

When **Use Quaternion Synchronization** and **Use Half Float Precision** are both enabled and **Use Quaternion Compression** is disabled, the quaternion values are synchronized via the `HalfVector4` serializable structure where each axial value (x, y, z, and w) are stored as [half values](https://docs.unity3d.com/Packages/com.unity.mathematics@1.2/api/Unity.Mathematics.half.html). This means that each rotation update is reduced from a full precision 16 bytes per update down to 8 bytes per update. Using half float precision for rotation provides a better precision than quaternion compression at 2x the bandwidth cost but half the cost of full precision.

When **Use Quaternion Synchronization**, **Use Half Float Precision**, and **Use Quaternion Compression** are enabled, quaternion compression is used in place of half float precision for rotation.

All of these properties are synchronized to non-authoritative instances when updated on the authoritative instance.


## Authority modes

### Server authoritative mode

By default, `NetworkTransform` operates in server authoritative mode. This means that changes to transform axis (marked to be synchronized) are detected on the server-side and pushed to connected clients. This also means any changes to the transform axis values will be overridden by the authoritative state (in this case the server-side transform state).

There is another concept to keep in mind about axis synchronization vs the initial synchronized transform values. Any axis not marked to be synchronized will still be updated with the authority's initial state when a NetworkObject is spawned or when a client is synchronized for the first time.

:::info
**As an example:** <br />
Say you have marked only the position and rotation axis to be synchronized but exclude all scale axis on a NetworkTransform component for a network prefab. When you spawn an instance of the network prefab the initial authoritative side scale values are synchronized upon spawning. From that point forward, the non-authoritative instances (in this case the client-side instances) will maintain those same scale axis values even though they are never updated again.
:::


<<<<<<< HEAD
### Owner Authoritative Mode
**(a.k.a. ClientNetworkTransform)**
=======
### Owner authoritative mode

**(a.k.a ClientNetworkTransform)**
>>>>>>> 82af0e3a

 Server-side authority NetworkTransforms provide a balance between synchronized transforms and the latency between applying the updates on all connected clients. However, there are times when you want the position to update immediately for a specific NetworkObject (common the player) on the client-side. Owner authority of a NetworkTransform is dictated by the `NetworkTransform.OnIsServerAuthoritative` method when a NetworkTransform component is first initialized. If it returns `true` (the default) then it initializes as a server authoritative `NetworkTransform`. If it returns `false` then it initializes as an owner authoritative `NetworkTransform` (a.k.a. `ClientNetworkTransform`). This can be achieved by deriving from `NetworkTransform`, overriding the `OnIsServerAuthoritative` virtual method, and returning false like in the code example below:

```csharp reference
https://github.com/Unity-Technologies/com.unity.multiplayer.samples.coop/blob/v2.2.0/Packages/com.unity.multiplayer.samples.coop/Utilities/Net/ClientAuthority/ClientNetworkTransform.cs
```

Netcode for GameObjects also comes with a sample containing a `ClientNetworkTransform`. This transform synchronizes the position of the owner client to the server and all other client allowing for client authoritative gameplay.

You can use the existing `ClientNetworkTransform` in the Multiplayer Samples Utilities package.<br />

To add the Multiplayer Samples Utilities package:

* Open the Package Manager by selecting **Window** > **Package Manager**.
* Select **Add** (+) > **Add from git URL…**.
* Copy and paste the following Git URL: `https://github.com/Unity-Technologies/com.unity.multiplayer.samples.coop.git?path=/Packages/com.unity.multiplayer.samples.coop#main`
* Select **Add**.

Optionally, you can directly add this line to your `manifest.json` file:

`"com.unity.multiplayer.samples.coop": "https://github.com/Unity-Technologies/com.unity.multiplayer.samples.coop.git?path=/Packages/com.unity.multiplayer.samples.coop#main"`

## Additional virtual methods of interest

`NetworkTransform.OnAuthorityPushTransformState`: This virtual method is invoked when the authoritative instance is pushing a new `NetworkTransformState` to non-authoritative instances. This can be used to better determine the precise values updated to non-authoritative instances for prediction related tasks.

`NetworkTransform.OnNetworkTransformStateUpdated`: This virtual method is invoked when the non-authoritative instance is receiving a pushed `NetworkTransformState` update from the authoritative instance. This can be used to better determine the precise values updated to non-authoritative instances for prediction related tasks.

`NetworkTransform.Awake`: This method has been made virtual in order to provide you with the ability to do any custom initialization. If you override this method, you are required to invoke `base.Awake()` (recommended invoking it first).

`NetworkTransform.OnInitialize`: This virtual method is invoked when the associated `NetworkObject` is first spawned and when ownership changes.

<<<<<<< HEAD
`NetworkTransform.Update`: This method has been made virtual in order to provide you with the ability to handle any customizations to a derived `NetworkTransform` class. If you override this method, it is required that all non-authoritative instances invoke `base.Update()` but not required for authoritative instances.
=======
`NetworkTransform.Update`: This method has been made virtual in order to provide you with the ability to handle any customizations to a derived `NetworkTransform` class. If you override this method, it is required that all non-authoritative instances invoke `base.Update()` but not required for authoritative instances.
>>>>>>> 82af0e3a
<|MERGE_RESOLUTION|>--- conflicted
+++ resolved
@@ -44,11 +44,7 @@
 :::tip
 **The general rule to follow is:**
 
-<<<<<<< HEAD
- As long as there is at least one (1) NetworkObject at the same GameObject hierarchical level or above, you can attach a NetworkTransform component to a GameObject. 
-=======
  As long as there is at least one (1) NetworkObject at the same GameObject hierarchical level or above, you can attach a NetworkTransform component to a GameObject.
->>>>>>> 82af0e3a
 
  _You could have a single root-parent GameObject that has a NetworkObject component and under the root-parent several levels of nested child GameObjects that all have NetworkTransform components attached to them. Each child GameObject would not require a NetworkObject component in order for each respective NetworkTransform component to function/synchronize properly._
 :::
@@ -189,14 +185,8 @@
 :::
 
 
-<<<<<<< HEAD
 ### Owner Authoritative Mode
 **(a.k.a. ClientNetworkTransform)**
-=======
-### Owner authoritative mode
-
-**(a.k.a ClientNetworkTransform)**
->>>>>>> 82af0e3a
 
  Server-side authority NetworkTransforms provide a balance between synchronized transforms and the latency between applying the updates on all connected clients. However, there are times when you want the position to update immediately for a specific NetworkObject (common the player) on the client-side. Owner authority of a NetworkTransform is dictated by the `NetworkTransform.OnIsServerAuthoritative` method when a NetworkTransform component is first initialized. If it returns `true` (the default) then it initializes as a server authoritative `NetworkTransform`. If it returns `false` then it initializes as an owner authoritative `NetworkTransform` (a.k.a. `ClientNetworkTransform`). This can be achieved by deriving from `NetworkTransform`, overriding the `OnIsServerAuthoritative` virtual method, and returning false like in the code example below:
 
@@ -229,8 +219,4 @@
 
 `NetworkTransform.OnInitialize`: This virtual method is invoked when the associated `NetworkObject` is first spawned and when ownership changes.
 
-<<<<<<< HEAD
 `NetworkTransform.Update`: This method has been made virtual in order to provide you with the ability to handle any customizations to a derived `NetworkTransform` class. If you override this method, it is required that all non-authoritative instances invoke `base.Update()` but not required for authoritative instances.
-=======
-`NetworkTransform.Update`: This method has been made virtual in order to provide you with the ability to handle any customizations to a derived `NetworkTransform` class. If you override this method, it is required that all non-authoritative instances invoke `base.Update()` but not required for authoritative instances.
->>>>>>> 82af0e3a
