---
id: networktransform
title: NetworkTransform
---
<<<<<<< HEAD
The position, rotation, and scale of a [`NetworkObject`](../basics/networkobject.md) is normally only synchronized once when that object is spawned. To synchronize position, rotation, and scale at realtime during the game, a `NetworkTransform` component is needed. `NetworkTransform` synchronizes the transform from server object to the clients.
=======
import ImageSwitcher from '@site/src/ImageSwitcher.js';

The  position and rotation of a [`NetworkObject`](../basics/networkobject.md) is normally only synchronized when that object is spawned. To synchronize position, rotation, and scale at realtime during the game, a `NetworkTransform` component is needed. `NetworkTransform` synchronizes the transform of the GameObject it's attached to. This replicates that data to all other players.
>>>>>>> 012d2cef

While `NetworkTransform` works out of the box for simple position synchronization, it is not a one size fits all solution. In case you experience stuttering with `NetworkTransform`, you can try enabling interpolation, increasing `Fixed Sends Per Second`, and decreasing `Thresholds` values.

:::tip
You can have multiple `NetworkTransform` components on child objects of your network object to synchronize individual positions of child objects.
:::

## Restricting Synchronization

Quite often not all transform values of a GameObject need to be synchronized over the network. For instance if the scale of the GameObject never changes it can be deactivated in the `syncing scale` row in the inspector. Currently deactivating synchronization only saves on CPU costs but in the future it will also reduce the bandwidth used by NetworkTransform`.

When enabled, extrapolation estimates the time between when a tick advances in server-side animation and the update of the frame completes on the client-side. The game object extrapolates the next frame's values based on the ratio.

## Interpolation

Interpolation creates a smooth object transition by using two known, historical positions to predict an object's path during the interval between receiving and updating positional data for that object. This is a buffer for the network to sync between object input and rendering, and reduces object jitter or position snapping.

<figure>
<ImageSwitcher 
lightImageSrc="/img/BufferedTick.png?text=LightMode"
darkImageSrc="/img/BufferedTick_Dark.png?text=DarkMode"/>
  <figcaption>Graphic of a buffered tick between the server and a client (i.e. interpolation)</figcaption>
</figure>

You can select the best interpolation algorithm for the `GameObject` you want to sync. However, you still need to [interpolate your authoritative objects](../learn/clientside-interpolation.md).

Our default interpolation algorithm is `BufferedLinearInterpolator`. This buffers values before making them available to the `NetworkTransform` value to update. `NetworkTransform` is able to accumulate jittered network values without affecting the transform state and then consume them at regular intervals.

You can set global buffering by using:

```csharp
NetworkManager.Singleton.NetworkTimeSystem.ServerBufferSec = 0.2f;
```

:::note
Use `BufferedLinearInterpolator` carefully to avoid excessive latency in your game! Although it will smooth transforms on jittery connections, it adds more latency to your transform updates.

When targeting mobile platforms, you’ll want to use bigger buffer values while keeping interpolation times lower for platforms with more stable connections by keeping buffer time low.
:::

### Implementing Interpolation for NetworkTransform

Use the `IInterpolator` interface to create your own custom interpolator and override the different interpolators in the `NetworkTransform` interpolator. The interpolator you implement must keep its own state and is given new values every time there are new values available to `NetworkTransform`'s `OnValueChanged`.

### Best Practices

To ensure all your objects are in sync, use the same interpolator with the same configuration for the same types of `NetworkTransform`.

For example, a car would be interpolated differently than a character. So your interpolator configuration should be the same for all cars, but you could use a different interpolator configuration for your characters walking around. Therefore, a car with 300ms of added latency (due to buffering) bumps with other cars at their same synced time, but another car at 100ms of buffering would be desynced.<|MERGE_RESOLUTION|>--- conflicted
+++ resolved
@@ -2,13 +2,7 @@
 id: networktransform
 title: NetworkTransform
 ---
-<<<<<<< HEAD
 The position, rotation, and scale of a [`NetworkObject`](../basics/networkobject.md) is normally only synchronized once when that object is spawned. To synchronize position, rotation, and scale at realtime during the game, a `NetworkTransform` component is needed. `NetworkTransform` synchronizes the transform from server object to the clients.
-=======
-import ImageSwitcher from '@site/src/ImageSwitcher.js';
-
-The  position and rotation of a [`NetworkObject`](../basics/networkobject.md) is normally only synchronized when that object is spawned. To synchronize position, rotation, and scale at realtime during the game, a `NetworkTransform` component is needed. `NetworkTransform` synchronizes the transform of the GameObject it's attached to. This replicates that data to all other players.
->>>>>>> 012d2cef
 
 While `NetworkTransform` works out of the box for simple position synchronization, it is not a one size fits all solution. In case you experience stuttering with `NetworkTransform`, you can try enabling interpolation, increasing `Fixed Sends Per Second`, and decreasing `Thresholds` values.
 
@@ -27,7 +21,7 @@
 Interpolation creates a smooth object transition by using two known, historical positions to predict an object's path during the interval between receiving and updating positional data for that object. This is a buffer for the network to sync between object input and rendering, and reduces object jitter or position snapping.
 
 <figure>
-<ImageSwitcher 
+<ImageSwitcher
 lightImageSrc="/img/BufferedTick.png?text=LightMode"
 darkImageSrc="/img/BufferedTick_Dark.png?text=DarkMode"/>
   <figcaption>Graphic of a buffered tick between the server and a client (i.e. interpolation)</figcaption>
