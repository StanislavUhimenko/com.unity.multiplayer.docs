--- conflicted
+++ resolved
@@ -2,15 +2,9 @@
 id: networktransform
 title: NetworkTransform
 ---
-<<<<<<< HEAD
-The  position and rotation of a [`NetworkObject`](../basics/networkobject.md) is normally only synchronized when that object is spawned. To synchronize position, rotation, and scale at realtime during the game, a `NetworkTransform` component is needed. `NetworkTransform` synchronizes the transform of the GameObject it's attached to. This replicates that data to all other players.
-
-While `NetworkTransform` works out of the box for simple position synchronization, it is not a one size fits all solution. In case you experience stuttering with `NetworkTransform`, you can try enabling interpolation, increasing `Fixed Sends Per Second`, and decreasing `Thresholds` values.
-=======
 The  position, rotation and scale of a [`NetworkObject`](../mlapi-basics/networkobject.md) is normally only synchronized once when that object is spawned. To synchronize position, rotation and scale at realtime during the game, a `NetworkTransform` component is needed. `NetworkTransform` synchronizes the transform from server object to the clients.
 
 `NetworkTransform` covers most use cases for synchronizing transforms. For some special cases such as really fast paced games a custom implementation with a different interpolation algorithm might be better.
->>>>>>> c2764ad3
 
 :::tip
 You can have multiple `NetworkTransform` components on child objects of your network object to synchronize individual positions of child objects.
@@ -20,39 +14,6 @@
 
 Quite often not all transform values of a GameObject need to be synchronized over the network. For instance if the scale of the GameObject never changes it can be deactivated in the `syncing scale` row in the inspector. Currently deactivating synchronization only saves on CPU costs but in the future it will also reduce the bandwidth used by NetworkTransform`.
 
-<<<<<<< HEAD
-When enabled, extrapolation estimates the time between when a tick advances in server-side animation and the update of the frame completes on the client-side. The game object extrapolates the next frame's values based on the ratio.
-
-## Interpolation
-
-Interpolation creates a smooth object transition by using two known, historical positions to predict an object's path during the interval between receiving and updating positional data for that object. This is a buffer for the network to sync between object input and rendering, and reduces object jitter or position snapping.
-
-You can select the best interpolation algorithm for the `GameObject` you want to sync. However, you still need to [interpolate your authoritative objects](../learn/clientside-interpolation.md).
-
-Our default interpolation algorithm is `BufferedLinearInterpolator`. This buffers values before making them available to the `NetworkTransform` value to update. `NetworkTransform` is able to accumulate jittered network values without affecting the transform state and then consume them at regular intervals.
-
-You can set global buffering by using:
-
-```csharp
-NetworkManager.Singleton.NetworkTimeSystem.ServerBufferSec = 0.2f;
-```
-
-:::note
-Use `BufferedLinearInterpolator` carefully to avoid excessive latency in your game! Although it will smooth transforms on jittery connections, it adds more latency to your transform updates.
-
-When targeting mobile platforms, you’ll want to use bigger buffer values while keeping interpolation times lower for platforms with more stable connections by keeping buffer time low.
-:::
-
-### Implementing Interpolation for NetworkTransform
-
-Use the `IInterpolator` interface to create your own custom interpolator and override the different interpolators in the `NetworkTransform` interpolator. The interpolator you implement must keep its own state and is given new values every time there are new values available to `NetworkTransform`'s `OnValueChanged`.
-
-### Best Practices
-
-To ensure all your objects are in sync, use the same interpolator with the same configuration for the same types of `NetworkTransform`.
-
-For example, a car would be interpolated differently than a character. So your interpolator configuration should be the same for all cars, but you could use a different interpolator configuration for your characters walking around. Therefore, a car with 300ms of added latency (due to buffering) bumps with other cars at their same synced time, but another car at 100ms of buffering would be desynced.
-=======
 ## Thresholds
 
 The threshold values can be used to set a minimum threshold value. Changes to position, rotation or scale below the threshold will not be synchronized  That way minor changes to a value will not trigger a position synchronization which can help to reduce bandwidth.
@@ -77,5 +38,4 @@
 
 `NetworkTransform` always synchronizes positions from the server to the clients and position changes on the clients are not allowed. Netcode for GameObjects comes with a sample containing a `ClientNetworkTransform`. This transform synchronizes the position of the owner client to the server and all other client allowing for client authoritative gameplay.
 
-To install the `ClientNetworkTransform` sample into your project open the `Package Manager` window in the Unity Editor and select the `Netcode for GameObjects` package. In the description of the package you can find a list of package samples. Press the `Install` button next to the `ClientNetworkTransform` sample to install it into your existing Unity project. 
->>>>>>> c2764ad3
+To install the `ClientNetworkTransform` sample into your project open the `Package Manager` window in the Unity Editor and select the `Netcode for GameObjects` package. In the description of the package you can find a list of package samples. Press the `Install` button next to the `ClientNetworkTransform` sample to install it into your existing Unity project. 