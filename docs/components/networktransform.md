---
id: networktransform
title: NetworkTransform
---
<<<<<<< HEAD
The  position and rotation of a [`NetworkObject`](../basics/networkobject.md) is normally only synchronized when that object is spawned. To synchronize position, rotation, and scale at realtime during the game, a `NetworkTransform` component is needed. `NetworkTransform` synchronizes the transform of the GameObject it's attached to. This replicates that data to all other players.
=======
The position, rotation, and scale of a [`NetworkObject`](../basics/networkobject.md) is normally only synchronized once when that object is spawned. To synchronize position, rotation, and scale at realtime during the game, a `NetworkTransform` component is needed. `NetworkTransform` synchronizes the transform from server object to the clients.
>>>>>>> 938fe142

While `NetworkTransform` works out of the box for simple position synchronization, it is not a one size fits all solution. In case you experience stuttering with `NetworkTransform`, you can try enabling interpolation, increasing `Fixed Sends Per Second`, and decreasing `Thresholds` values.

:::tip
You can have multiple `NetworkTransform` components on child objects of your network object to synchronize individual positions of child objects.
:::

## Restricting Synchronization

Quite often not all transform values of a GameObject need to be synchronized over the network. For instance if the scale of the GameObject never changes it can be deactivated in the `syncing scale` row in the inspector. Currently deactivating synchronization only saves on CPU costs but in the future it will also reduce the bandwidth used by NetworkTransform`.

When enabled, extrapolation estimates the time between when a tick advances in server-side animation and the update of the frame completes on the client-side. The game object extrapolates the next frame's values based on the ratio.

## Interpolation

Interpolation creates a smooth object transition by using two known, historical positions to predict an object's path during the interval between receiving and updating positional data for that object. This is a buffer for the network to sync between object input and rendering, and reduces object jitter or position snapping.

![Graphic of a buffered tick between the server and a client (i.e. interpolation)](../../static/img/BufferedTick.png)

You can select the best interpolation algorithm for the `GameObject` you want to sync. However, you still need to [interpolate your authoritative objects](../learn/clientside-interpolation.md).

Our default interpolation algorithm is `BufferedLinearInterpolator`. This buffers values before making them available to the `NetworkTransform` value to update. `NetworkTransform` is able to accumulate jittered network values without affecting the transform state and then consume them at regular intervals.

You can set global buffering by using:

```csharp
NetworkManager.Singleton.NetworkTimeSystem.ServerBufferSec = 0.2f;
```

:::note
Use `BufferedLinearInterpolator` carefully to avoid excessive latency in your game! Although it will smooth transforms on jittery connections, it adds more latency to your transform updates.

When targeting mobile platforms, you’ll want to use bigger buffer values while keeping interpolation times lower for platforms with more stable connections by keeping buffer time low.
:::

### Implementing Interpolation for NetworkTransform

Use the `IInterpolator` interface to create your own custom interpolator and override the different interpolators in the `NetworkTransform` interpolator. The interpolator you implement must keep its own state and is given new values every time there are new values available to `NetworkTransform`'s `OnValueChanged`.

### Best Practices

To ensure all your objects are in sync, use the same interpolator with the same configuration for the same types of `NetworkTransform`.

For example, a car would be interpolated differently than a character. So your interpolator configuration should be the same for all cars, but you could use a different interpolator configuration for your characters walking around. Therefore, a car with 300ms of added latency (due to buffering) bumps with other cars at their same synced time, but another car at 100ms of buffering would be desynced.<|MERGE_RESOLUTION|>--- conflicted
+++ resolved
@@ -2,11 +2,7 @@
 id: networktransform
 title: NetworkTransform
 ---
-<<<<<<< HEAD
-The  position and rotation of a [`NetworkObject`](../basics/networkobject.md) is normally only synchronized when that object is spawned. To synchronize position, rotation, and scale at realtime during the game, a `NetworkTransform` component is needed. `NetworkTransform` synchronizes the transform of the GameObject it's attached to. This replicates that data to all other players.
-=======
 The position, rotation, and scale of a [`NetworkObject`](../basics/networkobject.md) is normally only synchronized once when that object is spawned. To synchronize position, rotation, and scale at realtime during the game, a `NetworkTransform` component is needed. `NetworkTransform` synchronizes the transform from server object to the clients.
->>>>>>> 938fe142
 
 While `NetworkTransform` works out of the box for simple position synchronization, it is not a one size fits all solution. In case you experience stuttering with `NetworkTransform`, you can try enabling interpolation, increasing `Fixed Sends Per Second`, and decreasing `Thresholds` values.
 
