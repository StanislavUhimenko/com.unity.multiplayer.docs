---
id: network-latency-management
title: Network Latency Management
---

Every player is affected by a certain amount of latency, which is the result of the distance to the server or host, the number of hops a packet has to make, and the server's tick rate and update rate.

This is where Network Latency Management comes in. Due to these delays, you would see where a player was a few milliseconds ago, not where they are right now. If the game did not compensate for at least a portion of this delay, then you would be unable to hit other players.

## Lag Compensation 

The server rewinds time by an appropriate amount in order to determine what the shooting client saw at the time the shot was fired.

## Snapshot Interpolation

<Mermaid chart={`
	graph LR;
		A-->B;
`}/>

When a snapshot from the server arrives, instead of immediately updating the position of an object, the client buffers the state. Snapshot Interpolation is the process of interpolating between the last two received game states to provide a visually smooth representation. 

Over an interpolation interval, the object will be rendered smoothly moving between the two positions. 

## Extrapolation


<Mermaid chart={`
	graph LR;
		A-->B;
`}/>

Extrapolation is an attempt to estimate a future game state. On receipt of a packet from the server, the position of an object is updated to the new position. Awaiting the next update, the next position is extrapolated based on the current position and the movement at the time of the update. 

The client will normally assume that a moving object will continue in the same direction. When a new packet is received, the position may be updated.

For Netcode for Gameobjects (Netcode), extrapolation is used in [`NetworkTransform`](../../components/networktransform.md) and is estimated between the time a tick advances in server-side animation and the update of the frame on the client-side. The game object extrapolates the next frame's values based on the ratio. 

## Interpolation Period

A period of time it takes to smoothly transition from old state to the new state.

## Packet Sending Period 

The time the server waits between sending packets to clients.

## Deterministic lockstep

A method of networking a system from one computer to another by sending only the inputs that control that system, rather than the state of that system

## Deterministic rollback

An enhancement of deterministic lockstep where clients forward-predict inputs while waiting for updates. This setup enables a more responsive game than lockstep. It’s relatively inexpensive.

## Client Side prediction

Client side prediction where input isn’t involved. For example, knowing an AI’s state at frame i, we can predict its state at time i+1 assuming it’s deterministic enough to run the same both client side and server side.
    
## Latency

Is the time delay between the cause and the effect of some physical change in the system being observed. 

Network time between sending a packet and receiving that packet.

## Lag

Perception felt by an end user that there are delays to their inputs, often caused by network latency. 

## Jitter

The rate at which ping changes over a period of time, otherwise known as "ping spikes" or "stuttering". *Jittering* is essentially the fluctuation or variation of latency over time.

:::note 
**Round Trip Time** and **Ping** are interchangeable  the following sections should be taken as a general guide to their meanings and should not be considered a hard defination.
:::

## Round Trip Time (RTT)

Latency graph:

<Mermaid chart={`
	graph LR;
		A(A)
		B(B)
		C(B)
		D(A)
		E(+ frame calculation time +)
		A --> B --> E --> C
		C --> D
`}/>

Is the amount of time it takes for a signal to be sent plus the amount of time it takes for an acknowledgement of that signal to be received. 

## Ping

Round Trip Time without frame calculation:

<Mermaid chart={`
	graph LR;
		A(A)
		B(B)
		C(B)
		D(A)
		E(+)
		A --> B --> E --> C
		C --> D
`}/>

When a PC or console "pings" the server, it sends an ICMP (Internet Control Message Protocol) echo request to the game server, which then answers this request by returning an ICMP echo reply.

<ImageSwitcher 
lightImageSrc="/img/ping-animation-light.gif?text=LightMode"
darkImageSrc="/img/ping-animation-dark.gif?text=DarkMode"/>

The time between sending the request and receiving the answer is your ping to the game server. This means that with a ping of 20ms, it takes data 10ms to travel from the client to the server, as the ping is the round-trip time of your data.

Higher ping values mean that there is more delay or lag, which is why you want to play on servers with very low pings, as that is the basic prerequisite for games to feel snappy and responsive.

## Update Rate

What adds an extra delay on top of the travel time of our data (ping), is how frequently a game sends and receives that data. When a game sends and receives updates at 30Hz (30 updates per second), then there is more time between updates than when it sends and receives updates at 60Hz.

Update Rates, additional delay:

<ImageSwitcher 
lightImageSrc="/img/update-rates-light.png?text=LightMode"
darkImageSrc="/img/update-rates-dark.png?text=DarkMode"/>

Low update rates do not only affect the network delay; they also cause issues like "super bullets," where a single hit from a gun deals more damage than it should be able to deal. 

For example, a game server sends 10 updates per second. At this update rate we have 100ms between the updates, which is the same time that we have between two bullets when a gun fires 600 rounds per minute.

But many shooters have guns which fire 750 rounds per minute or more. As a result, we then run out of updates and so the game has to send multiple bullets with one update. If two bullets hit a player, then the damage of thesetwo hits will be sent in a single update, and so the receiving player will get the experience that he got hit by a "super bullet" that dealt more damage than a single hit should be able to deal.

RPM vs Update Rates: "Super Bullets" damage of multiple hits sent in one update:

<ImageSwitcher 
lightImageSrc="/img/rpm_update_rates-light.png?text=LightMode"
darkImageSrc="/img/rpm_update_rates-dark.png?text=DarkMode"/>

## Tick or Simulation Rate

The tick rate, or simulation rate, tells us how many times per second the game produces and processes data.

At the beginning of a tick, the server starts to process the data it received and runs its simulations. Then it sends the result to the clients and sleeps until the next tick happens. The faster the server finishes a tick the earlier the clients will receive new data from the server, which reduces the delay between player and server. That leads to a more responsive hit registration. 

Tick rate: Simulation, tick processing:

![Tick rate](/img/tick_rate.png)

A tick or simulation rate of 60Hz will cause less delay than a tick rate of 30Hz, as it decreases the time between the simulation steps. A tick rate of 60Hz will also allow the server to send 60 updates per second, which compared to 30Hz reduces the round trip delay between the client and the server by about 33ms (-16ms from the client to the server, and another -16ms from the server to the client).

When a server gets close to the limit, or even fails to process a tick inside that timeframe, then you will instantly notice the results: all sorts of strange gameplay issues like rubber banding, players teleporting, hits getting rejected, and physics failing.

<<<<<<< HEAD

=======
>>>>>>> cc6d4f17
import ImageSwitcher from '@site/src/ImageSwitcher.js';<|MERGE_RESOLUTION|>--- conflicted
+++ resolved
@@ -152,8 +152,4 @@
 
 When a server gets close to the limit, or even fails to process a tick inside that timeframe, then you will instantly notice the results: all sorts of strange gameplay issues like rubber banding, players teleporting, hits getting rejected, and physics failing.
 
-<<<<<<< HEAD
-
-=======
->>>>>>> cc6d4f17
 import ImageSwitcher from '@site/src/ImageSwitcher.js';