--- conflicted
+++ resolved
@@ -13,8 +13,6 @@
 | Release | Status | Date | Supported Unity Versions |
 | -- | -- |
 | [v0.1.0](multiplayer/release-0-1-0.md) | Experimental | March 23, 2021 | 2019.4 and later |
-<<<<<<< HEAD
-=======
 
 :::unity About Releases
 For Unity experimental releases:
@@ -24,7 +22,6 @@
 * Expect these releases to move towards a fuller Release.
 * Expect us to answer questions for early adopters on [Discord](https://discord.gg/buMxnnPvTb) and [Forums](https://forum.unity.com/forums/multiplayer.26/). We welcome all feedback and issues logged! 
 :::
->>>>>>> 28148c66
 
 ## Documentation
 
