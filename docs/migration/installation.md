---
id: install
title: Install MLAPI
description: Install the on-going development version of Unity MLAPI from a cloned respository. 
---

Multiple methods are available to install the MLAPI package. This guide details how to install the [**develop** branch](https://github.com/Unity-Technologies/com.unity.multiplayer.mlapi/tree/develop) of Unity MLAPI.

:::important In-Progress Development
All features and code available in the *develop* branch is in-progress and not final. All cloned code may change daily or weekly, depending on submitted pull requests. All documentation and release notes for the *develop* version are not final.
:::

## Clone the repo

You need to clone the code repo locally to work with in-development code.

First, install [Git](https://git-scm.com/) if you do not have it installed on your PC. After installing Git, restart your system. A full restart is required to update for Git or you may receive an error adding packages.

Next, decide on how you want to clone: command line or application.

### Git Commands
To clone with Git commands:

1. Open a command line terminal.
1. Change directory to a location on your local.
1. Enter a command to clone. Example commands:
  
    * Git CLI: `git clone https://github.com/Unity-Technologies/com.unity.multiplayer.mlapi`
    * GitHub CLI: `gh repo clone Unity-Technologies/com.unity.multiplayer.mlapi`

1. All files clone locally.

### GitHub Desktop

To clone with GitHub Desktop:

<<<<<<< HEAD
1. Select **Add package from git URL...**
1. Enter the Git URL to the MLAPI release package. For example, for version 0.1.0, use this link (hover and click the **copy** button):
=======
1. Install [GitHub Desktop](https://desktop.github.com/).
1. Through the GitHub repository, select **Code** > **Open with GitHub Desktop** option.
1. Select a location to clone to and complete cloning.
>>>>>>> 4b51165b

To clone directory through GitHub Desktop:

1. Open the application. 
1. Click **File** > **Clone** Repository.
1. Select the URL tab, copy and paste the repository URL:

  ```html
  https://github.com/Unity-Technologies/com.unity.multiplayer.mlapi
  ```
<<<<<<< HEAD

  :::info How to Copy
  We recommend that you use the **Copy** function in the code block above to copy the URL as other methods may result in errors. Just hover and click.
  :::
=======
1. Click **Clone**.
>>>>>>> 4b51165b

## Open the develop branch

To run the develop branch of MLAPI:

1. Checkout the develop branch of MLAPI using Git commands or application like GitHub Desktop.
1. Open Unity Hub and click **Add**.
1. Navigate to the cloned GitHub repository and select the testproject folder.
1. When opened, click **File** > **Open Scene**.
1. Navigate to and select *testproject/Assets/MainMenu.unity*. All scenes load.

![Load Scene](/img/install/develop-scene.png)

We recommend updating your local clone often from the MLAPI repository. This branch is constantly updated with new and updated features, fixed issues, and more.

:::note
If you want to make changes to *develop* code and content, you may want to create a local branch off of develop. Keep your branch updated from the remote develop branch to access fixes and updated features. Do not attempt to merge commits to the develop branch back into the respository. If you want to contribute, see [MLAPI Contributing](https://github.com/Unity-Technologies/com.unity.multiplayer.mlapi/blob/master/CONTRIBUTING.md) guidelines.
:::

## Next Steps

See the following content to continue your journey using MLAPI:

* [Migrating From UNet to MLAPI](migratingtomlapi.md) for UNet users
* [Updating to the Unity Package](migratingfrommlapi.md) for migrating from previous MLAPI versions to Unity MLAPI
* [Building Golden Path](../tutorials/goldenpath.md) to get started from install to project creation
* [Your First Networked Game "Hello World"](../tutorials/helloworldintro.md) to get started from install to project creation

## Troubleshooting

**Errors with incorrect package loading**

If you receive a different package than Unity MLAPI when adding the URL to Unity Hub, you may have not correctly copied the GitHub URL. 

Hover over the URL to copy, click the **Copy** function in the code block, and use this when adding the package from a Git URL in Unity Hub.

**Errors adding package**

MacOS users may receive the following errors:

* `Cannot perform upm operation: Unable to add package... Error when executing git command. xcrun: error: invalid active developer path`
* `Error adding package...`

These are common errors for MacOS users that have not installed or updated Xcode or Xcode developer tools. You may need to upgrade your Xcode installation. In a terminal, use this command: `xcode-select --install`.

If you newly installed or updated Git, you may also need to restart your system. Restarting Unity may not be enough if you added Git and could receive a package loading error.

**Errors finding Git installation**

If you receive an OS or Unity error trying to locate Git after updating or installing Git, you need to fully restart your computer. Restarting only Unity may not fully update system information to correctly locate the install.<|MERGE_RESOLUTION|>--- conflicted
+++ resolved
@@ -34,14 +34,9 @@
 
 To clone with GitHub Desktop:
 
-<<<<<<< HEAD
-1. Select **Add package from git URL...**
-1. Enter the Git URL to the MLAPI release package. For example, for version 0.1.0, use this link (hover and click the **copy** button):
-=======
 1. Install [GitHub Desktop](https://desktop.github.com/).
 1. Through the GitHub repository, select **Code** > **Open with GitHub Desktop** option.
 1. Select a location to clone to and complete cloning.
->>>>>>> 4b51165b
 
 To clone directory through GitHub Desktop:
 
@@ -52,14 +47,8 @@
   ```html
   https://github.com/Unity-Technologies/com.unity.multiplayer.mlapi
   ```
-<<<<<<< HEAD
-
-  :::info How to Copy
-  We recommend that you use the **Copy** function in the code block above to copy the URL as other methods may result in errors. Just hover and click.
-  :::
-=======
+  
 1. Click **Clone**.
->>>>>>> 4b51165b
 
 ## Open the develop branch
 
