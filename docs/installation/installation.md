---
id: install
title: Install Netcode for GameObjects
description: How to install Unity Netcode for GameObjects (NGO). 
---

# Installation

Use this guide to install Unity Netcode for GameObjects (NGO) 1.0.0 and later.

## Prerequisites

Before installing Netcode, you should ensure you have:

* An active Unity account with a valid license.
* A Netcode-supported installation of Unity. See [Netcode's requirements](#netcode-installation-requirements) for full details.
* An existing Unity project. If you don't have a project yet, see [Get started with NGO](../tutorials/get-started-with-ngo.md).

## Netcode Installation Requirements

Netcode supports the following Unity versions:

<<<<<<< HEAD
* Unity Editor version 2020.3 or later
* Mono and IL2CPP [Scripting Backends](https://docs.unity3d.com/Manual/scripting-backends.html)
=======
- Unity Editor version 2020.3 or later
- Mono and IL2CPP [Scripting Backends](https://docs.unity3d.com/Manual/scripting-backends.html)
>>>>>>> 15fa25cd

Netcode supports the following platforms:

* Windows, MacOS, and Linux
* iOS and Android
* XR platforms running on Windows, Android, and iOS operating systems
* Most [**closed platforms**](https://unity.com/platform-installation), such as consoles. Contact the [NGO development team](https://discord.com/channels/449263083769036810/563033158480691211) for more information about specific closed platforms.
  * When working with consoles (such as PlayStation, Xbox, or Nintendo Switch), there might be Netcode-specific policies you should be aware of while testing and before launching your game live. Refer to the console's internal documentation for more information. This content is typically protected by NDA.

:::caution Using WebGL

Netcode doesn't support the WebGL platform because it doesn't allow access to IP Sockets.

There are third party transports provided by the community that might enable you to use Netcode on WebGL platforms. You can find a list of these transports [here](https://github.com/Unity-Technologies/multiplayer-community-contributions#transports).

However, you should use these transports with caution:

* You might encounter bugs and issues while using Netcode on WebGL, and the Netcode development won't prioritize fixing those issues.
* The server or host can't be a WebGL client; It must be a Desktop or Mobile build.
* You might experience **increased** latency and jitter because of the TCP protocol used by WebSockets.

:::

## Installing with the Package Manager

Install the Netcode for GameObjects package:

1. From the Unity Editor, select **Window** > **Package Manager**.
2. From the Package Manager, select **Add (+)** > **Add package by name…**
3. Type (or copy and paste) `com.unity.netcode.gameobjects` into the package name field, then select **Add**.

:::note

If you're using Unity Editor version 2020.3 LTS or earlier, there's no option to add a package by name. In this case, use **Add package from git URL** instead:

1. From the Unity Editor, select **Window** > **Package Manager**.
2. From the Package Manager, select **Add (+)** > **Add package by git URL…**
3. Type (or copy and paste) `https://github.com/Unity-Technologies/com.unity.netcode.gameobjects` into the git URL field, then select **Add**.

:::

## Next Steps

See the following content to continue your journey using Netcode:

* Use the [Get started with NGO tutorial](../tutorials/get-started-with-ngo.md) to create a project, test your Netcode install, and learn how to use the basic features of Netcode for GameObjects.
* Check out the educational samples to further explore Netcode and its abilities:
  * [Boss Room](../learn/bossroom/getting-started-boss-room.md)
  * [2D Spaceshooter Bitesize Sample](../learn/bitesize/bitesize-spaceshooter.md)
  * [Invaders Bitesize Sample](../learn/bitesize/bitesize-invaders.md)
  * [Client-Driven Bitesize Sample](../learn/bitesize/bitesize-clientdriven.md)<|MERGE_RESOLUTION|>--- conflicted
+++ resolved
@@ -20,13 +20,10 @@
 
 Netcode supports the following Unity versions:
 
-<<<<<<< HEAD
+
 * Unity Editor version 2020.3 or later
 * Mono and IL2CPP [Scripting Backends](https://docs.unity3d.com/Manual/scripting-backends.html)
-=======
-- Unity Editor version 2020.3 or later
-- Mono and IL2CPP [Scripting Backends](https://docs.unity3d.com/Manual/scripting-backends.html)
->>>>>>> 15fa25cd
+
 
 Netcode supports the following platforms:
 
