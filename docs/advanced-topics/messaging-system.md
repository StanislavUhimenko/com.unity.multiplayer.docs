--- conflicted
+++ resolved
@@ -5,11 +5,7 @@
 ---
 
 
-<<<<<<< HEAD
-The MLAPI has two parts to its messaging system: [RPC messages](message-system/about-rpc.md) and [Custom Messages](message-system/custom-messages.md). Both types have sub-types that change their behaviour, functionality, and performance.
-=======
 The MLAPI has two parts to its messaging system: RPC messages and [Custom Messages](message-system/custom-messages.md). Both types have sub-types that change their behaviour, functionality, and performance.
->>>>>>> e822a3b8
 
 ## RPC Messages
 
