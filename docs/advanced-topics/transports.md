---
id: transports
title: Transports
description: A transport collects messages from your application and transmits them safely over the network. It ensures that all packets arrive and in order, if needed.
---

Unity Netcode for GameObjects (Netcode) uses Unity Transport by default and supports UNet Transport (deprecated) up to Unity 2022.2 version.

## So what is a transport layer?

The transport layer establishes communication between your application and different hosts in a network.

A transport layer can provide:
* *Connection-oriented communication* to ensure a robust connection before exchanging data with a handshake protocol.
* *Maintain order delivery* for your packets to fix any discrepancies from the network layer in case of packet drops or device interruption.
* *Ensure data integrity* by requesting retransmission of missing or corrupted data through using checksums.
* *Control the data flow* in a network connection to avoid buffer overflow or underflow--causing unnecessary network performance issues.
* *Manage network congestion* by mediating flow rates and node overloads.
* *Adjust data streams* to transmit as byte streams or packets.

## Unity Transport Package (UTP)

<<<<<<< HEAD
Netcode's default transport Unity Transport (UTP) is an entire transport layer that you can use to add multiplayer and network features to your project with or without Netcode. See the Transport [documentation](transport/current/about.md) for more information and how to [install](/transport/current/install.md).
=======
Netcode's default transport Unity Transport (UTP) is an entire transport layer that you can use to add multiplayer and network features to your project with or without Netcode. See the Transport [documentation](../../transport/current/about) for more information and how to [install](transport/current/install).
>>>>>>> c96e943f

## Unity’s UNet Transport Layer API

UNet is a deprecated solution that is no longer supported after Unity 2022.2. Unity Transport Package (UTP) is the default transport for Netcode for GameObjects. We recommend transitioning to UTP as soon as possible.

### Community Transports or Writing Your Own

You can use any of the community contributed custom transport implementations or write your own.

The community transports are interchangeable transport layers for Netcode and can be installed with the Unity Package Manager. After installation, the transport package will appear in the **Select Transport** dropdown of the `NetworkManager`. Check out the [Netcode community contributed transports](https://github.com/Unity-Technologies/multiplayer-community-contributions/tree/main/Transports) for more information.

To start writing your own and contributing to the community, check out the [Netcode community contribution repository](https://github.com/Unity-Technologies/multiplayer-community-contributions) for starting points and how to add your content.<|MERGE_RESOLUTION|>--- conflicted
+++ resolved
@@ -20,11 +20,7 @@
 
 ## Unity Transport Package (UTP)
 
-<<<<<<< HEAD
-Netcode's default transport Unity Transport (UTP) is an entire transport layer that you can use to add multiplayer and network features to your project with or without Netcode. See the Transport [documentation](transport/current/about.md) for more information and how to [install](/transport/current/install.md).
-=======
 Netcode's default transport Unity Transport (UTP) is an entire transport layer that you can use to add multiplayer and network features to your project with or without Netcode. See the Transport [documentation](../../transport/current/about) for more information and how to [install](transport/current/install).
->>>>>>> c96e943f
 
 ## Unity’s UNet Transport Layer API
 
