---
id: custom-transports
title: Unity and Custom Transports
description: Learn more about Unity Transports for MLAPI, collecting messages from applications and transmitting them across the network. MLAPI supports default and custom transports.
---

<<<<<<< HEAD
The MLAPI uses Unity’s [UNet Transport Layer API ](https://docs.unity3d.com/Manual/UNetUsingTransport.html) by default and has support for custom Transports. 
=======
MLAPI uses Unity’s [Transport Layer API](/transport/0.9.0/introduction) by default and supports custom Transports. 
>>>>>>> 6e0213de

A Transport collects messages from the application and transmits them over the network. The Transport layer is also responsible for making sure that all packets arrive and in order if needed. Transports ensure your data's integrity, keeping it from being corrupted when it is sent over the network.

## NetworkTransport

MLAPI has an abstract class [MLAPI.Transports.NetworkTransport](../mlapi-api/MLAPI.Transports.NetworkTransport.md) interface that any networking transport can implement. This class is the skeleton needed by transport library authors to code for and to implement in order to make their transport libraries compatible with what we call MLAPI’s Transport Interface Contract, which is technically an implementation of MLAPI’s NetworkTransport’s interface. Essentially, transport library developers derive a class of the abstract class defined by `MLAPI.Transports.NetworkTransport` and implement it for usage.

## Unity Transport and UTP

The Unity Transport Package `com.unity.transport` is Unity’s next transport-level library that is netcode-agnostic and also known as UTP. It is responsible for abstracting platform-specific network socket libraries so that customized protocols for gaming can be utilized to send and receive network messages across the Wire, including having those messages be encrypted, guaranteed, and/or in-order.

See [About Unity Transport](/transport/0.8.0/introduction) for more information.

## Other Transport implementations

MLAPI has support for other transports’ wrappers of the MLAPI NetworkTransport interface. You can find community contributions of Transport implementations for third-party transport libraries like ENET, litenetlib, Photon-realtime, Ruffles, and SteamP2P in the [MLAPI Community Contributions](https://github.com/Unity-Technologies/mlapi-community-contributions) repository.

To use a Transport, follow the [Community Transport Installation Guide](https://github.com/Unity-Technologies/mlapi-community-contributions/tree/master/Transports).

## Contributing implementations

To get started writing Transport interfaces, the current implementations for UNet Transport Layer API, ENET, and Ruffles are good starting points for learning their flow. If you write a wrapper for a well-known Transport, please open a PR to add it to the [MLAPI Community Contribution repository](https://github.com/Unity-Technologies/mlapi-community-contributions).

## Adding New Content

Check our [contribution guidelines](https://github.com/Unity-Technologies/mlapi-community-contributions/blob/master/CONTRIBUTING.md) for information on how to contribute to the MLAPI Community Contribution repository.<|MERGE_RESOLUTION|>--- conflicted
+++ resolved
@@ -4,11 +4,7 @@
 description: Learn more about Unity Transports for MLAPI, collecting messages from applications and transmitting them across the network. MLAPI supports default and custom transports.
 ---
 
-<<<<<<< HEAD
-The MLAPI uses Unity’s [UNet Transport Layer API ](https://docs.unity3d.com/Manual/UNetUsingTransport.html) by default and has support for custom Transports. 
-=======
 MLAPI uses Unity’s [Transport Layer API](/transport/0.9.0/introduction) by default and supports custom Transports. 
->>>>>>> 6e0213de
 
 A Transport collects messages from the application and transmits them over the network. The Transport layer is also responsible for making sure that all packets arrive and in order if needed. Transports ensure your data's integrity, keeping it from being corrupted when it is sent over the network.
 
