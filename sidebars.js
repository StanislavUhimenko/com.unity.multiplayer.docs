/*
* This file creates the left navigation table of contents for the site.
* types: category (section of content), doc (markdown file), ref (markdown page, no navigation), link (webpage)
* id: id of the markdown file, includes subdirectory names
*/

module.exports = {
  Netcode: [
    {
      "type": "doc",
      "id": "getting-started/about"
    },
    {
    "collapsed": true,
    "type": "category",
    "label": "Installation and Migration",
    "items": [
      {
        "type": "doc",
        "id": "migration/install"
      },
      {
        "type": "doc",
        "id": "migration/migratingtonetcode"
      },
      {
        "type": "doc",
        "id": "migration/migratingfrommlapi"
      },
      {
        "collapsed": true,
        "type": "category",
        "label": "Hello World",
        "items": [
          {
            "type": "doc",
            "id": "tutorials/helloworld/helloworldintro"
          },
          {
            "type": "doc",
            "id": "tutorials/helloworld/helloworldtwo"
          }     
        ]
      },

    ],
  },
  {
    "collapsed": true,
    "type": "category",
    "label": "Learning Netcode with Goldenpath",
    "items": [
      {
        "type": "doc",
        "id": "tutorials/goldenpath_series/starting_out"
      },       
      {
        "type": "doc",
        "id": "tutorials/goldenpath_series/goldenpath_foundation_module"
      },
       {
        "type": "doc",
        "id": "tutorials/goldenpath_series/goldenpath_one"
      },    
      {
        "type": "doc",
        "id": "tutorials/goldenpath_series/goldenpath_two"
      },  
    ],
   
  },
    {
    "collapsed": true,
    "type": "category",
    "label": "Networking",
    "items": [
      {
        "type": "doc",
        "id": "getting-started/connection-approval"
      },
      {
        "type": "doc",
        "id": "basics/networkobject"
      },
      {
        "type": "doc",
        "id": "basics/networkbehavior"
      },
      {
        "type": "doc",
<<<<<<< HEAD
        "id": "advanced-topics/networkobject-parenting"
      },

      {
        "type": "doc",
        "id": "mlapi-basics/networkbehavior"
=======
        "id": "basics/modularity"
>>>>>>> 4e9a8cc2
      },
      {
        "type": "doc",
        "id": "basics/networkvariable"
      },
      {
        "type": "doc",
        "id": "basics/object-visibility"
      },
      {
        "type": "doc",
        "id": "advanced-topics/networkwriter-networkreader-networkbuffer"
      },
      {
        "type": "doc",
        "id": "advanced-topics/networktime-ticks"
      },
      {
        "collapsed": true,
        "type": "category",
        "label": "Transports",
        "items": [
          {
            "type": "doc",
            "id": "advanced-topics/custom-transports"
          },
          {
            "type": "doc",
            "id": "transport-utp/about-transport-utp"
          },
          {
            "type": "doc",
            "id": "transport-utp/install"
          }
        ]
      },
      
      {
        "type": "doc",
        "id": "advanced-topics/networkprofiler-window"
      }
    ]
  },
  {
    "collapsed": true,
    "type": "category",
    "label": "Components",
    "items": [
      {
        "type": "doc",
        "id": "components/networkmanager"
      },
      {
        "type": "doc",
        "id": "components/networktransform"
      },
      {
        "type": "doc",
        "id": "components/networkanimator"
      },
      {
        "type": "doc",
        "id": "components/networknavmeshagent"
      }
    ]
  },
  {
    "collapsed": true,
    "type": "category",
    "label": "Objects",
    "items": [
      {
        "type": "doc",
        "id": "basics/object-spawning"
      },
      {
        "type": "doc",
        "id": "advanced-topics/object-pooling"
      }
    ]
  },
  {
    "collapsed": true,
    "type": "category",
    "label": "Messaging System",
    "items": [
      {
        "type": "doc",
        "id": "advanced-topics/messaging-system"
      },
      {
        "collapsed": true,
        "type": "category",
        "label": "RPC Remote Procedure Call",
        "items": [
          {
            "type": "doc",
            "id": "advanced-topics/message-system/clientrpc"
          },
          {
            "type": "doc",
            "id": "advanced-topics/message-system/serverrpc"
          },
          {
            "type": "doc",
            "id": "advanced-topics/message-system/reliability"
          },
          {
            "type": "doc",
            "id": "advanced-topics/message-system/execution-table"
          },
          {
            "type": "doc",
            "id": "advanced-topics/message-system/rpc-params"
          },
          {
            "type": "doc",
            "id": "advanced-topics/message-system/rpc-compatibility"
          },
        ]
      },
      { 
        "type": "doc",
        "id": "advanced-topics/ways-synchronize"
      },
      {
        "collapsed": true,
        "type": "category",
        "label": "Network Update Loop",
        "items": [
          {
            "type": "doc",
            "id": "advanced-topics/network-update-loop-system/about-network-update-loop"
          },
          {
            "type": "doc",
            "id": "advanced-topics/network-update-loop-system/network-update-loop-reference"
          },
        ]
      },
      { 
        "type": "doc",
        "id": "advanced-topics/message-system/custom-messages"
      },
    ]
  },
  {
    "collapsed": true,
    "type": "category",
    "label": "Serialization",
    "items": [
      {
        "type": "doc",
        "id": "advanced-topics/serialization/serialization-intro"
      },
      {
        "type": "doc",
        "id": "advanced-topics/serialization/cprimitives"
      },
      {
        "type": "doc",
        "id": "advanced-topics/serialization/unity-primitives"
      },   
      {
        "type": "doc",
        "id": "advanced-topics/serialization/enum_types"
      },
      {
        "type": "doc",
        "id": "advanced-topics/serialization/static-arrays"
      },  
      { 
        "type": "doc",
        "id": "advanced-topics/serialization/inetworkserializable"
      },
      {
        "type": "doc",
        "id": "advanced-topics/custom-serialization"
      }, 
    ]
    },
  {
    "collapsed": true,
    "type": "category",
    "label": "Scenes",
    "items": [
      {
        "type": "doc",
        "id": "basics/scene-management"
      },
    ]
  },
  {
    "collapsed": true,
    "type": "category",
    "label": "Debugging",
    "items": [
      {
        "type": "doc",
        "id": "basics/logging"
      },
      {
        "type": "doc",
        "id": "troubleshooting/troubleshooting"
      },
      {
        "type": "doc",
        "id": "troubleshooting/errormessages"
      }
    ]
  },
],
  Multiplayer :
  [ 
    { 
      "type": "doc",
      "id": "learn/introduction",
    },
    {
      "collapsed": true,
      "type": "category",
      "label": "Reference Material",
      "items": [
        {
          "collapsed": true,
          "type": "category",
          "label": "Multiplayer Networking Concepts",
          "items": [
            {
              "type": "doc",
              "id": "reference/glossary/high-level-terminology"
            },
            {
              
                "collapsed": true,
                "type": "category",
                "label": "Latency Management",
                "items": [
                  {
                  "type": "doc",
              "id": "reference/glossary/network-latency-management"
            },
            {
              "type": "doc",
              "id": "learn/lagandpacketloss"
                },
            {
              "type": "doc",
              "id": "learn/clientside_interpolation"
                },
              ],
            },

            {
              "type": "doc",
              "id": "reference/glossary/network-terms"
            },
            {
              "type": "doc",
              "id": "reference/glossary/prioritization"
            },
            {
              "type": "doc",
              "id": "reference/glossary/relevancy"
            },
          ],
      
        },
        {
          "collapsed": true,
          "type": "category",
          "label": "Multiplayer Game Architecture",
          "items": [
            {
              "type": "doc",
              "id": "learn/multiplayer-game-arhitecture"
            },
            {
              "type": "doc",
              "id": "reference/glossary/network-topologies"
            },

            {
              "type": "doc",
              "id": "learn/listen-server-host-architecture"
            }
          ]
        },
    
        
      ],
    },
    {
      "collapsed": true,
      "type": "category",
      "label": "Educational Material",
      "items": [
          {
            "collapsed": true,
            "type": "category",
            "label": "Boss Room",
            "items": [
              {
                "type": "doc",
                "id": "learn/bossroom"
              },
              {
                "collapsed": true,
                "type": "category",
                "label": "Boss Room and RPCs",
                "items": [  
                  {
                    "type": "doc",
                    "id": "learn/rpcvnetvar"
                  },
                  {
                    "type": "doc",
                    "id": "learn/rpcnetvarexamples"
                  },
                ],
              }, 
            ],
          },
      {
      "collapsed": true,
      "type": "category",
      "label": "Bitesize Samples",
      "items": [
          {
          "type": "doc",
          "id": "learn/bitesize-introduction"
          },
          {
            "type": "doc",
            "id": "learn/bitesize-invaders"
            },
          {
          "type": "doc",
          "id": "learn/bitesize-spaceshooter"
          }
      ]
      },
    ],
    },
    {
      "collapsed": true,
      "type": "category",
      "label": "Community Contributions",
      "items": [
        {
        "collapsed": true,
        "type": "category",
        "label": "Dapper Dino Tutorials",
        "items": [
          {
          "type": "doc",
          "id": "learn/dapper/dapper-video"
          },
          {
          "type": "doc",
          "id": "learn/dapper/makeamultiplayergame"
          },
          {
          "type": "doc",
          "id": "learn/dapper/lobbypassword"
          },
          {
          "type": "doc",
          "id": "learn/dapper/bossroomsample"
          },
          {
          "type": "doc",
          "id": "learn/dapper/dapper-rpcs"
          },
          {
          "type": "doc",
          "id": "learn/dapper/dapper-networkvariables"
          },
          {
          "type": "doc",
          "id": "learn/dapper/dapper-objectspawning"
          },
          {
          "type": "doc",
          "id": "learn/dapper/dapper-playernames"
          },
          {
          "type": "doc",
          "id": "learn/dapper/lobbycreation"
          },
          {
          "type": "doc",
          "id": "learn/dapper/dapper-variable-permissions"
          },

                ]
        },
              ],
    },
    {
      "type": "doc",
       "id": "learn/faq"
    },
  ],

  
  api :
  [
    {
      "type": "doc",
      "id": "api/introduction"
    },
    {
      "collapsed": true,
      "type": "category",
      "label": "Netcode",
      "items": [
        {
          "type": "doc",
          "id": "api/Unity.Netcode",
          "label": "Netcode APIs",
        },
        {
          "type": "doc",
          "id": "api/Unity.Netcode.INetworkUpdateSystem",
          "label": "INetworkUpdateSystem"
        },
        {
          "type": "doc",
          "id": "api/Unity.Netcode.NetworkBehaviour",
          "label": "NetworkBehaviour"
        },
        {
          "type": "doc",
          "id": "api/Unity.Netcode.NetworkBehaviourUpdater",
          "label": "NetworkBehaviourUpdater"
        },
        {
          "type": "doc",
          "id": "api/Unity.Netcode.NetworkObject",
          "label": "NetworkObject"
        },
        {
          "type": "doc",
          "id": "api/Unity.Netcode.NetworkObject.SpawnDelegate",
          "label": "SpawnDelegate"
        },
        {
          "type": "doc",
          "id": "api/Unity.Netcode.NetworkObject.VisibilityDelegate",
          "label": "VisibilityDelegate"
        },
        {
          "type": "doc",
          "id": "api/Unity.Netcode.NetworkTickSystem",
          "label": "NetworkTickSystem"
        },
        {
          "type": "doc",
          "id": "api/Unity.Netcode.NetworkUpdateLoop",
          "label": "NetworkUpdateLoop"
        },
        {
          "type": "doc",
          "id": "api/Unity.Netcode.NetworkUpdateStage",
          "label": "NetworkUpdateStage"
        },
        {
          "type": "doc",
          "id": "api/Unity.Netcode.IHasUpdateStage",
          "label": "IHasUpdateStage"
        },
        {
          "type": "doc",
          "id": "api/Unity.Netcode.INetworkPrefabInstanceHandler",
          "label": "INetworkPrefabInstanceHandler"
        },
     
        {
          "type": "doc",
          "id": "api/Unity.Netcode.INetworkStreamDriverConstructor",
          "label": "INetworkStreamDriverConstructor"
        },
        {
          "type": "doc",
          "id": "api/Unity.Netcode.NetworkDelivery",
          "label": "NetworkDelivery"
        },
        {
          "type": "doc",
          "id": "api/Unity.Netcode.NetworkEvent",
          "label": "NetworkEvent"
        },
        {
          "type": "doc",
          "id": "api/Unity.Netcode.NetworkPrefabHandler",
          "label": "NetworkPrefabHandler"
        },
        {
          "type": "doc",
          "id": "api/Unity.Netcode.StreamExtensions",
          "label": "StreamExtensions"
        },

        
      ],
    },
    {
    "collapsed": true,
        "type": "category",
        "label": "Time",
        "items": [
       
          {
            "type": "doc",
            "id": "api/Unity.Netcode.NetworkTime",
            "label": "NetworkTime"
          },
          {
            "type": "doc",
            "id": "api/Unity.Netcode.NetworkTimeSystem",
            "label": "NetworkTimeSystem"
          },
        ],
    },
     {
        "collapsed": true,
        "type": "category",
        "label": "Collections",
        "items": [
       
          {
            "type": "doc",
            "id": "api/Unity.Netcode.FixedQueue-1",
            "label": "FixedQueue-1"
          },
        ]
      },
       {
        "collapsed": true,
        "type": "category",
        "label": "Configuration",
        "items": [
                {
            "type": "doc",
            "id": "api/Unity.Netcode.HashSize",
            "label": "HashSize"
          },
          {
            "type": "doc",
            "id": "api/Unity.Netcode.NetworkConfig",
            "label": "NetworkConfig"
          }
        ]
      },
      {
        "collapsed": true,
        "type": "category",
        "label": "Connection",
        "items": [
 
          {
            "type": "doc",
            "id": "api/Unity.Netcode.NetworkClient",
            "label": "NetworkClient"
          },
          {
            "type": "doc",
            "id": "api/Unity.Netcode.PendingClient",
            "label": "PendingClient"
          },
          {
            "type": "doc",
            "id": "api/Unity.Netcode.PendingClient.State",
            "label": "PendingClient.State"
          }
        ]
      },
      {
        "collapsed": true,
        "type": "category",
        "label": "Exceptions",
        "items": [
   
          {
            "type": "doc",
            "id": "api/Unity.Netcode.InvalidChannelException",
            "label": "InvalidChannelException"
          },
          {
            "type": "doc",
            "id": "api/Unity.Netcode.InvalidParentException",
            "label": "InvalidParentException"
          },
          {
            "type": "doc",
            "id": "api/Unity.Netcode.NetworkConfigurationException",
            "label": "NetworkConfigurationException"
          },
          {
            "type": "doc",
            "id": "api/Unity.Netcode.NotListeningException",
            "label": "NotListeningException"
          },
          {
            "type": "doc",
            "id": "api/Unity.Netcode.NotServerException",
            "label": "NotServerException"
          },
          {
            "type": "doc",
            "id": "api/Unity.Netcode.SpawnStateException",
            "label": "SpawnStateException"
          },
          {
            "type": "doc",
            "id": "api/Unity.Netcode.VisibilityChangeException",
            "label": "VisibilityChangeException"
          }
        ]
      },
      {
        "collapsed": true,
        "type": "category",
        "label": "Logging",
        "items": [
 
          {
            "type": "doc",
            "id": "api/Unity.Netcode.LogLevel",
            "label": "LogLevel"
          },
          {
            "type": "doc",
            "id": "api/Unity.Netcode.NetworkLog",
            "label": "NetworkLog"
          }
        ]
      },
      {
        "collapsed": true,
        "type": "category",
        "label": "Messaging",
        "items": [
 
          {
            "type": "doc",
            "id": "api/Unity.Netcode.ClientRpcAttribute",
            "label": "ClientRpcAttribute"
          },
          {
            "type": "doc",
            "id": "api/Unity.Netcode.ClientRpcParams",
            "label": "ClientRpcParams"
          },
          {
            "type": "doc",
            "id": "api/Unity.Netcode.ClientRpcReceiveParams",
            "label": "ClientRpcReceiveParams"
          },
          {
            "type": "doc",
            "id": "api/Unity.Netcode.ClientRpcSendParams",
            "label": "ClientRpcSendParams"
          },
          {
            "collapsed": true,
            "type": "category",
            "label": "CustomMessagingManager",
            "items": [
              {
                "type": "doc",
                "id": "api/Unity.Netcode.CustomMessagingManager",
                "label": "CustomMessagingManager"
              },
              {
                "type": "doc",
                "id": "api/Unity.Netcode.CustomMessagingManager.HandleNamedMessageDelegate",
                "label": "HandleNamedMessageDelegate"
              },
              {
                "type": "doc",
                "id": "api/Unity.Netcode.CustomMessagingManager.UnnamedMessageDelegate",
                "label": "UnnamedMessageDelegate"
              }
            ]
          },
          {
            "type": "doc",
            "id": "api/Unity.Netcode.RpcAttribute",
            "label": "RpcAttribute"
          },
               {
            "type": "doc",
            "id": "api/Unity.Netcode.RpcDelivery",
            "label": "RpcDelivery"
          },
          {
            "type": "doc",
            "id": "api/Unity.Netcode.ServerRpcAttribute",
            "label": "ServerRpcAttribute"
          },
          {
            "type": "doc",
            "id": "api/Unity.Netcode.ServerRpcParams",
            "label": "ServerRpcParams"
          },
          {
            "type": "doc",
            "id": "api/Unity.Netcode.ServerRpcReceiveParams",
            "label": "ServerRpcReceiveParams"
          },
          {
            "type": "doc",
            "id": "api/Unity.Netcode.ServerRpcSendParams",
            "label": "ServerRpcSendParams"
          }
        ]
      },
      {
        "collapsed": true,
        "type": "category",
        "label": "NetworkManager",
        "items": [
          {
            "type": "doc",
            "id": "api/Unity.Netcode.NetworkManager",
            "label": "NetworkManager"
          },
          {
            "type": "doc",
            "id": "api/Unity.Netcode.NetworkManager.ConnectionApprovedDelegate",
            "label": "ConnectionApprovedDelegate"
          }
        ]
      },
      {
        "collapsed": true,
        "type": "category",
        "label": "NetworkVariable",
        "items": [
          
                {
            "type": "doc",
            "id": "api/Unity.Netcode.NetworkVariableBase",
            "label": "NetworkVariableBase"
          },
       
          {
            "type": "doc",
            "id": "api/Unity.Netcode.NetworkVariable-1",
            "label": "NetworkVariable-1"
          },
          {
            "type": "doc",
            "id": "api/Unity.Netcode.NetworkVariable-1.OnValueChangedDelegate",
            "label": "OnValueChangedDelegate"
          },
                {
            "type": "doc",
            "id": "api/Unity.Netcode.NetworkVariableReadPermission",
            "label": "NetworkVariableReadPermission"
          },
        ],
      },
       {
            "collapsed": true,
            "type": "category",
            "label": "NetworkList-1",
            "items": [
             
              {
                "collapsed": true,
                "type": "category",
                "label": "NetworkList-1",
                "items": [
                {
                  "type": "doc",
                  "id": "api/Unity.Netcode.NetworkList-1",
                  "label": "NetworkList-1"
                },
                {
                  "type": "doc",
                  "id": "api/Unity.Netcode.NetworkList-1.OnListChangedDelegate",
                  "label": "OnListChangedDelegate"
                }
                ]
              },
              {
                "collapsed": true,
                "type": "category",
                "label": "NetworkListEvent-1",
                "items": [
                  {
                    "type": "doc",
                    "id": "api/Unity.Netcode.NetworkListEvent-1",
                    "label": "NetworkListEvent-1"
                  },
                  {
                    "type": "doc",
                    "id": "api/Unity.Netcode.NetworkListEvent-1.EventType",
                    "label": "EventType"
                  }
                ]
              }
            ]
          },
        
      {
        "collapsed": true,
        "type": "category",
        "label": "SceneEvent",
        "items": [
                
              {
                "type": "doc",
                "id": "api/Unity.Netcode.SceneEvent",
                "label": "SceneEvent"
              },
              {
                "type": "doc",
                "id": "api/Unity.Netcode.SceneEventData",
                "label": "SceneEventData"
              },
              {
                "type": "doc",
                "id": "api/Unity.Netcode.SceneEventData.SceneEventTypes",
                "label": "SceneEventData.SceneEventTypes"
              },
              {
                "type": "doc",
                "id": "api/Unity.Netcode.SceneEventProgressStatus",
                "label": "SceneEventProgressStatus"
              },
      ]
      },
      
      {
        "collapsed": true,
        "type": "category",
        "label": "SceneManagement",
        "items": [
               
              {
                "type": "doc",
                "id": "api/Unity.Netcode.NetworkSceneManager",
                "label": "NetworkSceneManager"
              },
              {
                "type": "doc",
                "id": "api/Unity.Netcode.NetworkSceneManager.SceneEventDelegate",
                "label": "SceneEventDelegate"
              },
              {
                "type": "doc",
                "id": "api/Unity.Netcode.NetworkSceneManager.VerifySceneBeforeLoadingDelegateHandler",
                "label": "VerifySceneBeforeLoadingDelegateHandler"
              },
      ]
      },
      {
        "collapsed": true,
        "type": "category",
        "label": "ScoketTask",
        "items": [
               
              {
                "type": "doc",
                "id": "api/Unity.Netcode.SocketTask",
                "label": "SocketTask"
              },
              {
                "type": "doc",
                "id": "api/Unity.Netcode.SocketTasks",
                "label": "SocketTasks"
              },
  
        
      ]
      },
      {
        "collapsed": true,
        "type": "category",
        "label": "Serialization",
        "items": [
           {
            "type": "doc",
            "id": "api/Unity.Netcode.Arithmetic",
            "label": "Arithmetic"
          },
          {
            "type": "doc",
            "id": "api/Unity.Netcode.AutoNetworkSerializable",
            "label": "AutoNetworkSerializable"
          },
          {
            "type": "doc",
            "id": "api/Unity.Netcode.INetworkSerializable",
            "label": "INetworkSerializable"
          },
          {
            "type": "doc",
            "id": "api/Unity.Netcode.NetworkBuffer",
            "label": "NetworkBuffer"
          },
          {
            "type": "doc",
            "id": "api/Unity.Netcode.NetworkReader",
            "label": "NetworkReader"
          },
          {
            "type": "doc",
            "id": "api/Unity.Netcode.NetworkSerializer",
            "label": "NetworkSerializer"
          },
          {
            "type": "doc",
            "id": "api/Unity.Netcode.NetworkWriter",
            "label": "NetworkWriter"
          },
          {
            "type": "doc",
            "id": "api/Unity.Netcode.NetworkWriterPool",
            "label": "NetworkWriterPool"
          },
         
          {
            "type": "doc",
            "id": "api/Unity.Netcode.NetworkBufferPool",
            "label": "NetworkBufferPool"
          },
          {
            "type": "doc",
            "id": "api/Unity.Netcode.NetworkReaderPool",
            "label": "NetworkReaderPool"
          },
          {
            "type": "doc",
            "id": "api/Unity.Netcode.PooledNetworkBuffer",
            "label": "PooledNetworkBuffer"
          },  {
            "type": "doc",
            "id": "api/Unity.Netcode.PooledNetworkReader",
            "label": "PooledNetworkReader"
          },  {
            "type": "doc",
            "id": "api/Unity.Netcode.PooledNetworkWriter",
            "label": "PooledNetworkWriter"
          },     
         
          {
            "collapsed": true,
            "type": "category",
            "label": "Serialization.SerializationManager",
            "items": [
              {
                "type": "doc",
                "id": "api/Unity.Netcode.SerializationManager",
                "label": "SerializationManager"
              },
              {
                "type": "doc",
                "id": "api/Unity.Netcode.SerializationManager.CustomDeserializationDelegate-1",
                "label": "CustomDeserializationDelegate-1"
              },
              {
                "type": "doc",
                "id": "api/Unity.Netcode.SerializationManager.CustomSerializationDelegate-1",
                "label": "CustomSerializationDelegate-1"
              }
            ]
          },
        ]
      },
      {
        "collapsed": true,
        "type": "category",
        "label": "Spawning",
        "items": [
          {
            "type": "doc",
            "id": "api/Unity.Netcode.NetworkSpawnManager",
            "label": "NetworkSpawnManager"
          }
        ]
      },
      {
        "collapsed": true,
        "type": "category",
        "label": "NetworkTransport",
        "items": [
          {
            "type": "doc",
            "id": "api/Unity.Netcode.NetworkTransport",
            "label": "NetworkTransport"
          },
          {
            "type": "doc",
            "id": "api/Unity.Netcode.UnityTransport.ProtocolType",
            "label": "UnityTransport.ProtocolType"
          }
        ]
      },

      {
        "collapsed": true,
        "type": "category",
        "label": "Transports",
        "items": [
          {
            "type": "doc",
            "id": "api/Unity.Netcode.UnityTransport",
            "label": "UnityTransport"
          },
          {
            "type": "doc",
            "id": "api/Unity.Netcode.UnityTransport.ProtocolType",
            "label": "ProtocolType"
          },
         
          {
            "collapsed": true,
            "type": "category",
            "label": "Transports.UNET",
            "items": [
              {
                "type": "doc",
                "id": "api/Unity.Netcode.Transports.UNET",
                "label": "UNET"
              },
                    
              {
                "type": "doc",
                "id": "api/Unity.Netcode.Transports.UNET.UNetChannel",
                "label": "UNetChannel"
              },
              {
                "type": "doc",
                "id": "api/Unity.Netcode.Transports.UNET.UNetTransport",
                "label": "UNetTransport"
              },
              {
                "type": "doc",
                "id": "api/Unity.Netcode.Transports.UNET.UNetTransport.SendMode",
                "label": "UNetTransport.SendMode"
              },
            ],
          }
        ]
      }
      
  ]
}<|MERGE_RESOLUTION|>--- conflicted
+++ resolved
@@ -88,16 +88,12 @@
       },
       {
         "type": "doc",
-<<<<<<< HEAD
         "id": "advanced-topics/networkobject-parenting"
       },
 
       {
         "type": "doc",
-        "id": "mlapi-basics/networkbehavior"
-=======
         "id": "basics/modularity"
->>>>>>> 4e9a8cc2
       },
       {
         "type": "doc",
