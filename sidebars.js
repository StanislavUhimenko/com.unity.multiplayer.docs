--- conflicted
+++ resolved
@@ -376,15 +376,11 @@
     ]
   },
 ],
-<<<<<<< HEAD
-  tutorials: [
-=======
   learn: [
     {
       "type": "doc",
       "id": "learn/introduction"
     },
->>>>>>> 9291bffa
     {
       "type": "doc",
       "id": "learn/faq"
