--- conflicted
+++ resolved
@@ -407,17 +407,10 @@
               "id": "reference/glossary/high-level-terminology"
             },
             {
-<<<<<<< HEAD
               "collapsed": true,
               "type": "category",
               "label": "Lag",
               "items": [
-=======
-                "collapsed": true,
-                "type": "category",
-                "label": "Latency Management",
-                "items": [
->>>>>>> 62d22ea3
                   {
                     "type": "doc",
                     "id": "reference/glossary/ticks-and-update-rates"
@@ -646,10 +639,6 @@
           "id": "api/Unity.Netcode.INetworkPrefabInstanceHandler",
           "label": "INetworkPrefabInstanceHandler"
         },
-<<<<<<< HEAD
-
-=======
->>>>>>> 62d22ea3
         {
           "type": "doc",
           "id": "api/Unity.Netcode.INetworkStreamDriverConstructor",
