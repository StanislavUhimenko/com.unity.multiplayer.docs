/*
* This file creates the left navigation table of contents for the site.
* types: category (section of content), doc (markdown file), ref (markdown page, no navigation), link (webpage)
* id: id of the markdown file, includes subdirectory names
*/

module.exports = {
  mlapi: [
  {
    "collapsed": true,
    "type": "category",
    "label": "Getting Started",
    "items": [
      {
        "type": "doc",
        "id": "getting-started/about-mlapi"
      },
      {
        "type": "doc",
        "id": "getting-started/installation"
      },
      {
        "type": "doc",
        "id": "getting-started/library-initialization"
      },
      {
        "type": "doc",
        "id": "getting-started/connection-approval"
      }
    ]
  },
  {
    "collapsed": true,
    "type": "category",
    "label": "MLAPI Basics",
    "items": [
      {
        "type": "doc",
        "id": "mlapi-basics/networkedobject"
      },
      {
        "type": "doc",
        "id": "mlapi-basics/networkedbehavior"
      },
      {
        "type": "doc",
        "id": "mlapi-basics/object-spawning"
      },
      {
        "type": "doc",
        "id": "mlapi-basics/modularity"
      },
      {
        "type": "doc",
        "id": "mlapi-basics/networkedvar"
      },
      {
        "type": "doc",
        "id": "mlapi-basics/scene-management"
      },
      {
        "type": "doc",
        "id": "mlapi-basics/object-visibility"
      },
      {
        "type": "doc",
        "id": "mlapi-basics/logging"
      }
    ]
  },
  {
    "collapsed": true,
    "type": "category",
    "label": "Core Components",
    "items": [
      {
        "type": "doc",
        "id": "core-components/core-components"
      },
      {
        "type": "doc",
        "id": "core-components/networkingmanager"
      },
      {
        "type": "doc",
<<<<<<< HEAD
        "id": "core-components/trackedobject"
      },
=======
        "id": "core-components/networkedobject"
      },
      {
        "type": "doc",
        "id": "core-components/networkedbehavior"
      }
>>>>>>> 22397c5b
    ]
  },
  {
    "collapsed": true,
    "type": "category",
    "label": "Advanced Topics",
    "items": [
      {
        "type": "doc",
<<<<<<< HEAD
        "id": "advanced-topics/message-encryption"
      },
      {
        "type": "doc",
        "id": "advanced-topics/messaging-system"
      },
      {
        "type": "doc",
=======
>>>>>>> 22397c5b
        "id": "advanced-topics/object-pooling"
      },
      {
        "type": "doc",
        "id": "advanced-topics/bitwriter-bitreader-bitstream"
      },
      {
        "type": "doc",
        "id": "advanced-topics/custom-transports"
      },
      {
        "type": "doc",
        "id": "advanced-topics/networkprofiler-window"
      },
      {
        "type": "doc",
        "id": "advanced-topics/custom-serialization"
      } 
    ]
  },
  {
    "collapsed": true,
    "type": "category",
    "label": "Troubleshooting",
    "items": [
      {
        "type": "doc",
        "id": "troubleshooting/troubleshooting"
      },
      {
        "type": "doc",
        "id": "troubleshooting/errormessages"
      }
    ]
  }
],
transport: [
  {
    "collapsed": true,
    "type": "category",
    "label": "Overview",
    "items": [
      {
        "type": "doc",
        "id": "transport/introduction"
      },
      {
        "type": "doc",
        "id": "transport/install"
      },
    ]
  },
  {
    "collapsed": true,
    "type": "category",
    "label": "Workflows",
    "items": [
      {
        "type": "doc",
        "id": "transport/minimal-workflow"
      },
      {
        "type": "doc",
        "id": "transport/jobs"
      },
      {
        "type": "doc",
        "id": "transport/pipelines"
      },
    ]
  },
  {
    "collapsed": true,
    "type": "category",
    "label": "Additional information",
    "items": [
      {
        "type": "doc",
        "id": "transport/update"
      },
      {
        "type": "doc",
        "id": "transport/connection-state"
      },
      {
        "type": "doc",
        "id": "transport/events"
      },
    ]
  },
  {
    "collapsed": true,
    "type": "category",
    "label": "Sample code",
    "items": [
      {
        "type": "doc",
        "id": "transport/samples/clientbehavior"
      },
      {
        "type": "doc",
        "id": "transport/samples/serverbehavior"
      },
      {
        "type": "doc",
        "id": "transport/samples/jobifiedclientbehavior"
      },
      {
        "type": "doc",
        "id": "transport/samples/jobifiedserverbehavior"
      },
    ]
  },
],
  learn: [
    {
      "type": "doc",
      "id": "learn/introduction"
    },
    {
      "type": "doc",
      "id": "learn/faq"
    },
  ],
  releasenotes: [
    {
      "type": "doc",
      "id": "release-notes/introduction"
    },
  ],
  api: [
    {
      "collapsed": true,
      "type": "category",
      "label": "Overview",
      "items": [
        {
          "type": "doc",
          "id": "mlapi-api/introduction"
        },
        {
          "type": "doc",
          "id": "mlapi-api/MLAPI"
        },
      ]
    },
      
     {
        "collapsed": true,
        "type": "category",
        "label": "MLAPI.Collections",
        "items": [
          {
            "type": "doc",
            "id": "mlapi-api/MLAPI.Collections"
          },
          {
            "type": "doc",
            "id": "mlapi-api/MLAPI.Collections.FixedQueue-1"
          },
        ]
      },
       {
        "collapsed": true,
        "type": "category",
        "label": "MLAPI.Configuration",
        "items": [
          {
            "type": "doc",
            "id": "mlapi-api/MLAPI.Configuration"
          },
          {
            "type": "doc",
            "id": "mlapi-api/MLAPI.Configuration.HashSize"
          },
          {
            "type": "doc",
            "id": "mlapi-api/MLAPI.Configuration.NetworkConfig"
          },
          {
            "type": "doc",
            "id": "mlapi-api/MLAPI.Configuration.NetworkedPrefab"
          },
        ]
      },
      {
        "collapsed": true,
        "type": "category",
        "label": "MLAPI.Connection",
        "items": [
          {
            "type": "doc",
            "id": "mlapi-api/MLAPI.Connection"
          },
          {
            "type": "doc",
            "id": "mlapi-api/MLAPI.Connection.NetworkedClient"
          },
          {
            "type": "doc",
            "id": "mlapi-api/MLAPI.Connection.PendingClient"
          },
          {
            "type": "doc",
            "id": "mlapi-api/MLAPI.Connection.PendingClient.State"
          },
        ]
      },
      {
        "collapsed": true,
        "type": "category",
        "label": "MLAPI.Exceptions",
        "items": [
          {
            "type": "doc",
            "id": "mlapi-api/MLAPI.Exceptions"
          },
          {
            "type": "doc",
            "id": "mlapi-api/MLAPI.Exceptions.NetworkConfigurationException"
          },
          {
            "type": "doc",
            "id": "mlapi-api/MLAPI.Exceptions.NotListeningException"
          },
          {
            "type": "doc",
            "id": "mlapi-api/MLAPI.Exceptions.NotServerException"
          },
          {
            "type": "doc",
            "id": "mlapi-api/MLAPI.Exceptions.SpawnStateException"
          },
          {
            "type": "doc",
            "id": "mlapi-api/MLAPI.Exceptions.VisibilityChangeException"
          },
        ]
      },
      {
        "collapsed": true,
        "type": "category",
        "label": "MLAPI.LagCompensation",
        "items": [
          {
            "type": "doc",
            "id": "mlapi-api/MLAPI.LagCompensation"
          },
          {
            "type": "doc",
            "id": "mlapi-api/MLAPI.LagCompensation.LagCompensationManager"
          },
          {
            "type": "doc",
            "id": "mlapi-api/MLAPI.LagCompensation.TrackedObject"
          },
        ]
      },
      {
        "collapsed": true,
        "type": "category",
        "label": "MLAPI.Logging",
        "items": [
          {
            "type": "doc",
            "id": "mlapi-api/MLAPI.Logging"
          },
          {
            "type": "doc",
            "id": "mlapi-api/MLAPI.Logging.LogLevel"
          },
          {
            "type": "doc",
            "id": "mlapi-api/MLAPI.Logging.NetworkLog"
          },
        ]
      },
      {
        "collapsed": true,
        "type": "category",
        "label": "MLAPI.Messaging",
        "items": [
          {
            "type": "doc",
            "id": "mlapi-api/MLAPI.Messaging"
          },
          {
            "type": "doc",
            "id": "mlapi-api/MLAPI.Messaging.ClientRPCAttribute"
          },
          {
            "type": "doc",
            "id": "mlapi-api/MLAPI.Messaging.CustomMessagingManager"
          },
          {
            "type": "doc",
            "id": "mlapi-api/MLAPI.Messaging.CustomMessagingManager.HandleNamedMessageDelegate"
          },
          {
            "type": "doc",
            "id": "mlapi-api/MLAPI.Messaging.CustomMessagingManager.UnnamedMessageDelegate"
          },
          {
            "type": "doc",
            "id": "mlapi-api/MLAPI.Messaging.RPCAttribute"
          },
          {
            "type": "doc",
            "id": "mlapi-api/MLAPI.Messaging.RpcDelegate"
          },
          {
            "type": "doc",
            "id": "mlapi-api/MLAPI.Messaging.RpcResponse-1"
          },
          {
            "type": "doc",
            "id": "mlapi-api/MLAPI.Messaging.ServerRPCAttribute"
          },
        ]
      },
      {
        "collapsed": true,
        "type": "category",
        "label": "MLAPI.NetworkedBehaviour",
        "items": [
          /*Hiding this file in /temp on root for now, 3.5mb
          {
            "type": "doc",
            "id": "mlapi-api/MLAPI.NetworkedBehaviour"
          },*/
          {
            "collapsed": true,
            "type": "category",
            "label": "MLAPI.NetworkedBehaviour.RpcMethod",
            "items": [
              {
                "type": "doc",
                "id": "mlapi-api/MLAPI.NetworkedBehaviour.RpcMethod"
              },
              {
                "type": "doc",
                "id": "mlapi-api/MLAPI.NetworkedBehaviour.RpcMethod-1"
              },
              {
                "type": "doc",
                "id": "mlapi-api/MLAPI.NetworkedBehaviour.RpcMethod-2"
              },
              {
                "type": "doc",
                "id": "mlapi-api/MLAPI.NetworkedBehaviour.RpcMethod-3"
              },
              {
                "type": "doc",
                "id": "mlapi-api/MLAPI.NetworkedBehaviour.RpcMethod-4"
              },
              {
                "type": "doc",
                "id": "mlapi-api/MLAPI.NetworkedBehaviour.RpcMethod-5"
              },
              {
                "type": "doc",
                "id": "mlapi-api/MLAPI.NetworkedBehaviour.RpcMethod-6"
              },
              {
                "type": "doc",
                "id": "mlapi-api/MLAPI.NetworkedBehaviour.RpcMethod-7"
              },
              {
                "type": "doc",
                "id": "mlapi-api/MLAPI.NetworkedBehaviour.RpcMethod-8"
              },
              {
                "type": "doc",
                "id": "mlapi-api/MLAPI.NetworkedBehaviour.RpcMethod-9"
              },
              {
                "type": "doc",
                "id": "mlapi-api/MLAPI.NetworkedBehaviour.RpcMethod-10"
              },
              {
                "type": "doc",
                "id": "mlapi-api/MLAPI.NetworkedBehaviour.RpcMethod-11"
              },
              {
                "type": "doc",
                "id": "mlapi-api/MLAPI.NetworkedBehaviour.RpcMethod-12"
              },
              {
                "type": "doc",
                "id": "mlapi-api/MLAPI.NetworkedBehaviour.RpcMethod-13"
              },
              {
                "type": "doc",
                "id": "mlapi-api/MLAPI.NetworkedBehaviour.RpcMethod-14"
              },
              {
                "type": "doc",
                "id": "mlapi-api/MLAPI.NetworkedBehaviour.RpcMethod-15"
              },
              {
                "type": "doc",
                "id": "mlapi-api/MLAPI.NetworkedBehaviour.RpcMethod-16"
              },
              {
                "type": "doc",
                "id": "mlapi-api/MLAPI.NetworkedBehaviour.RpcMethod-17"
              },
              {
                "type": "doc",
                "id": "mlapi-api/MLAPI.NetworkedBehaviour.RpcMethod-18"
              },
              {
                "type": "doc",
                "id": "mlapi-api/MLAPI.NetworkedBehaviour.RpcMethod-19"
              },
              {
                "type": "doc",
                "id": "mlapi-api/MLAPI.NetworkedBehaviour.RpcMethod-20"
              },
              {
                "type": "doc",
                "id": "mlapi-api/MLAPI.NetworkedBehaviour.RpcMethod-21"
              },
              {
                "type": "doc",
                "id": "mlapi-api/MLAPI.NetworkedBehaviour.RpcMethod-22"
              },
              {
                "type": "doc",
                "id": "mlapi-api/MLAPI.NetworkedBehaviour.RpcMethod-23"
              },
              {
                "type": "doc",
                "id": "mlapi-api/MLAPI.NetworkedBehaviour.RpcMethod-24"
              },
              {
                "type": "doc",
                "id": "mlapi-api/MLAPI.NetworkedBehaviour.RpcMethod-25"
              },
              {
                "type": "doc",
                "id": "mlapi-api/MLAPI.NetworkedBehaviour.RpcMethod-26"
              },
              {
                "type": "doc",
                "id": "mlapi-api/MLAPI.NetworkedBehaviour.RpcMethod-27"
              },
              {
                "type": "doc",
                "id": "mlapi-api/MLAPI.NetworkedBehaviour.RpcMethod-28"
              },
              {
                "type": "doc",
                "id": "mlapi-api/MLAPI.NetworkedBehaviour.RpcMethod-29"
              },
              {
                "type": "doc",
                "id": "mlapi-api/MLAPI.NetworkedBehaviour.RpcMethod-30"
              },
              {
                "type": "doc",
                "id": "mlapi-api/MLAPI.NetworkedBehaviour.RpcMethod-31"
              },
              {
                "type": "doc",
                "id": "mlapi-api/MLAPI.NetworkedBehaviour.RpcMethod-32"
              },
            ]
          },
          {
            "collapsed": true,
            "type": "category",
            "label": "MLAPI.NetworkedBehaviour.ResponseRpcMethod",
            "items": [
              {
                "type": "doc",
                "id": "mlapi-api/MLAPI.NetworkedBehaviour.ResponseRpcMethod-1"
              },
              {
                "type": "doc",
                "id": "mlapi-api/MLAPI.NetworkedBehaviour.ResponseRpcMethod-2"
              },
              {
                "type": "doc",
                "id": "mlapi-api/MLAPI.NetworkedBehaviour.ResponseRpcMethod-3"
              },
              {
                "type": "doc",
                "id": "mlapi-api/MLAPI.NetworkedBehaviour.ResponseRpcMethod-4"
              },
              {
                "type": "doc",
                "id": "mlapi-api/MLAPI.NetworkedBehaviour.ResponseRpcMethod-5"
              },
              {
                "type": "doc",
                "id": "mlapi-api/MLAPI.NetworkedBehaviour.ResponseRpcMethod-6"
              },
              {
                "type": "doc",
                "id": "mlapi-api/MLAPI.NetworkedBehaviour.ResponseRpcMethod-7"
              },
              {
                "type": "doc",
                "id": "mlapi-api/MLAPI.NetworkedBehaviour.ResponseRpcMethod-8"
              },
              {
                "type": "doc",
                "id": "mlapi-api/MLAPI.NetworkedBehaviour.ResponseRpcMethod-9"
              },
              {
                "type": "doc",
                "id": "mlapi-api/MLAPI.NetworkedBehaviour.ResponseRpcMethod-10"
              },
              {
                "type": "doc",
                "id": "mlapi-api/MLAPI.NetworkedBehaviour.ResponseRpcMethod-11"
              },
              {
                "type": "doc",
                "id": "mlapi-api/MLAPI.NetworkedBehaviour.ResponseRpcMethod-12"
              },
              {
                "type": "doc",
                "id": "mlapi-api/MLAPI.NetworkedBehaviour.ResponseRpcMethod-13"
              },
              {
                "type": "doc",
                "id": "mlapi-api/MLAPI.NetworkedBehaviour.ResponseRpcMethod-14"
              },
              {
                "type": "doc",
                "id": "mlapi-api/MLAPI.NetworkedBehaviour.ResponseRpcMethod-15"
              },
              {
                "type": "doc",
                "id": "mlapi-api/MLAPI.NetworkedBehaviour.ResponseRpcMethod-16"
              },
              {
                "type": "doc",
                "id": "mlapi-api/MLAPI.NetworkedBehaviour.ResponseRpcMethod-17"
              },
              {
                "type": "doc",
                "id": "mlapi-api/MLAPI.NetworkedBehaviour.ResponseRpcMethod-18"
              },
              {
                "type": "doc",
                "id": "mlapi-api/MLAPI.NetworkedBehaviour.ResponseRpcMethod-19"
              },
              {
                "type": "doc",
                "id": "mlapi-api/MLAPI.NetworkedBehaviour.ResponseRpcMethod-20"
              },
              {
                "type": "doc",
                "id": "mlapi-api/MLAPI.NetworkedBehaviour.ResponseRpcMethod-21"
              },
              {
                "type": "doc",
                "id": "mlapi-api/MLAPI.NetworkedBehaviour.ResponseRpcMethod-22"
              },
              {
                "type": "doc",
                "id": "mlapi-api/MLAPI.NetworkedBehaviour.ResponseRpcMethod-23"
              },
              {
                "type": "doc",
                "id": "mlapi-api/MLAPI.NetworkedBehaviour.ResponseRpcMethod-24"
              },
              {
                "type": "doc",
                "id": "mlapi-api/MLAPI.NetworkedBehaviour.ResponseRpcMethod-25"
              },
              {
                "type": "doc",
                "id": "mlapi-api/MLAPI.NetworkedBehaviour.ResponseRpcMethod-26"
              },
              {
                "type": "doc",
                "id": "mlapi-api/MLAPI.NetworkedBehaviour.ResponseRpcMethod-27"
              },
              {
                "type": "doc",
                "id": "mlapi-api/MLAPI.NetworkedBehaviour.ResponseRpcMethod-28"
              },
              {
                "type": "doc",
                "id": "mlapi-api/MLAPI.NetworkedBehaviour.ResponseRpcMethod-29"
              },
              {
                "type": "doc",
                "id": "mlapi-api/MLAPI.NetworkedBehaviour.ResponseRpcMethod-30"
              },
              {
                "type": "doc",
                "id": "mlapi-api/MLAPI.NetworkedBehaviour.ResponseRpcMethod-31"
              },
              {
                "type": "doc",
                "id": "mlapi-api/MLAPI.NetworkedBehaviour.ResponseRpcMethod-32"
              },
              {
                "type": "doc",
                "id": "mlapi-api/MLAPI.NetworkedBehaviour.ResponseRpcMethod-33"
              },
            ]
          },
        ]
      },
      {
        "collapsed": true,
        "type": "category",
        "label": "MLAPI.NetworkedObject",
        "items": [
          {
            "type": "doc",
            "id": "mlapi-api/MLAPI.NetworkedObject"
          },
          {
            "type": "doc",
            "id": "mlapi-api/MLAPI.NetworkedObject.SpawnDelegate"
          },
          {
            "type": "doc",
            "id": "mlapi-api/MLAPI.NetworkedObject.VisibilityDelegate"
          },
        ]
      },
      {
        "collapsed": true,
        "type": "category",
        "label": "MLAPI.NetworkedVar.Collections",
        "items": [
          {
            "type": "doc",
            "id": "mlapi-api/MLAPI.NetworkedVar.Collections"
          },
          {
            "type": "doc",
            "id": "mlapi-api/MLAPI.NetworkedVar.Collections.NetworkedDictionary-2"
          },
          {
            "type": "doc",
            "id": "mlapi-api/MLAPI.NetworkedVar.Collections.NetworkedDictionary-2.OnDictionaryChangedDelegate"
          },
          {
            "type": "doc",
            "id": "mlapi-api/MLAPI.NetworkedVar.Collections.NetworkedDictionaryEvent-2"
          },
          {
            "type": "doc",
            "id": "mlapi-api/MLAPI.NetworkedVar.Collections.NetworkedDictionaryEvent-2.NetworkedListEventType"
          },
          {
            "type": "doc",
            "id": "mlapi-api/MLAPI.NetworkedVar.Collections.NetworkedList-1"
          },
          {
            "type": "doc",
            "id": "mlapi-api/MLAPI.NetworkedVar.Collections.NetworkedList-1.OnListChangedDelegate"
          },
          {
            "type": "doc",
            "id": "mlapi-api/MLAPI.NetworkedVar.Collections.NetworkedListEvent-1.EventType"
          },
          {
            "type": "doc",
            "id": "mlapi-api/MLAPI.NetworkedVar.Collections.NetworkedListEvent-1"
          },
        ]
      },
      {
        "collapsed": true,
        "type": "category",
        "label": "MLAPI.NetworkedVar",
        "items": [
          {
            "type": "doc",
            "id": "mlapi-api/MLAPI.NetworkedVar"
          },
          {
            "type": "doc",
            "id": "mlapi-api/MLAPI.NetworkedVar.INetworkedVar"
          },
          {
            "type": "doc",
            "id": "mlapi-api/MLAPI.NetworkedVar.NetworkedVar-1"
          },
          {
            "type": "doc",
            "id": "mlapi-api/MLAPI.NetworkedVar.NetworkedVar-1.OnValueChangedDelegate"
          },
          {
            "type": "doc",
            "id": "mlapi-api/MLAPI.NetworkedVar.NetworkedVarBool"
          },
          {
            "type": "doc",
            "id": "mlapi-api/MLAPI.NetworkedVar.NetworkedVarByte"
          },
          {
            "type": "doc",
            "id": "mlapi-api/MLAPI.NetworkedVar.NetworkedVarColor"
          },
          {
            "type": "doc",
            "id": "mlapi-api/MLAPI.NetworkedVar.NetworkedVarColor32"
          },
          {
            "type": "doc",
            "id": "mlapi-api/MLAPI.NetworkedVar.NetworkedVarDouble"
          },
          {
            "type": "doc",
            "id": "mlapi-api/MLAPI.NetworkedVar.NetworkedVarFloat"
          },
          {
            "type": "doc",
            "id": "mlapi-api/MLAPI.NetworkedVar.NetworkedVarInt"
          },
          {
            "type": "doc",
            "id": "mlapi-api/MLAPI.NetworkedVar.NetworkedVarLong"
          },
          {
            "type": "doc",
            "id": "mlapi-api/MLAPI.NetworkedVar.NetworkedVarPermission"
          },
          {
            "type": "doc",
            "id": "mlapi-api/MLAPI.NetworkedVar.NetworkedVarPermissionsDelegate"
          },
          {
            "type": "doc",
            "id": "mlapi-api/MLAPI.NetworkedVar.NetworkedVarQuaternion"
          },
          {
            "type": "doc",
            "id": "mlapi-api/MLAPI.NetworkedVar.NetworkedVarRay"
          },
          {
            "type": "doc",
            "id": "mlapi-api/MLAPI.NetworkedVar.NetworkedVarSByte"
          },
          {
            "type": "doc",
            "id": "mlapi-api/MLAPI.NetworkedVar.NetworkedVarSettings"
          },
          {
            "type": "doc",
            "id": "mlapi-api/MLAPI.NetworkedVar.NetworkedVarShort"
          },
          {
            "type": "doc",
            "id": "mlapi-api/MLAPI.NetworkedVar.NetworkedVarString"
          },
          {
            "type": "doc",
            "id": "mlapi-api/MLAPI.NetworkedVar.NetworkedVarUInt"
          },
          {
            "type": "doc",
            "id": "mlapi-api/MLAPI.NetworkedVar.NetworkedVarULong"
          },
          {
            "type": "doc",
            "id": "mlapi-api/MLAPI.NetworkedVar.NetworkedVarUShort"
          },
          {
            "type": "doc",
            "id": "mlapi-api/MLAPI.NetworkedVar.NetworkedVarVector2"
          },
          {
            "type": "doc",
            "id": "mlapi-api/MLAPI.NetworkedVar.NetworkedVarVector3"
          },
          {
            "type": "doc",
            "id": "mlapi-api/MLAPI.NetworkedVar.NetworkedVarVector4"
          },
          {
            "type": "doc",
            "id": "mlapi-api/MLAPI.NetworkedVar.SyncedVarAttribute"
          },
        ]
      },
      {
        "collapsed": true,
        "type": "category",
        "label": "MLAPI.NetworkingManager",
        "items": [
          {
            "type": "doc",
            "id": "mlapi-api/MLAPI.NetworkingManager"
          },
          {
            "type": "doc",
            "id": "mlapi-api/MLAPI.NetworkingManager.ConnectionApprovedDelegate"
          },
        ]
      },
      {
        "collapsed": true,
        "type": "category",
        "label": "MLAPI.Profiling",
        "items": [
          {
            "type": "doc",
            "id": "mlapi-api/MLAPI.Profiling"
          },
          {
            "type": "doc",
            "id": "mlapi-api/MLAPI.Profiling.NetworkProfiler"
          },
          {
            "type": "doc",
            "id": "mlapi-api/MLAPI.Profiling.ProfilerTick"
          },
          {
            "type": "doc",
            "id": "mlapi-api/MLAPI.Profiling.TickEvent"
          },
          {
            "type": "doc",
            "id": "mlapi-api/MLAPI.Profiling.TickType"
          },
        ]
      },
      {
        "collapsed": true,
        "type": "category",
        "label": "MLAPI.Prototyping",
        "items": [
          {
            "type": "doc",
            "id": "mlapi-api/MLAPI.Prototyping"
          },
          {
            "type": "doc",
            "id": "mlapi-api/MLAPI.Prototyping.NetworkedAnimator"
          },
          {
            "type": "doc",
            "id": "mlapi-api/MLAPI.Prototyping.NetworkedNavMeshAgent"
          },
          {
            "type": "doc",
            "id": "mlapi-api/MLAPI.Prototyping.NetworkedTransform"
          },
          {
            "type": "doc",
            "id": "mlapi-api/MLAPI.Prototyping.NetworkedTransform.MoveValidationDelegate"
          },
        ]
      },
      {
        "collapsed": true,
        "type": "category",
        "label": "MLAPI.SceneManagement",
        "items": [
          {
            "type": "doc",
            "id": "mlapi-api/MLAPI.SceneManagement"
          },
          {
            "type": "doc",
            "id": "mlapi-api/MLAPI.SceneManagement.NetworkSceneManager"
          },
          {
            "type": "doc",
            "id": "mlapi-api/MLAPI.SceneManagement.NetworkSceneManager.SceneSwitchedDelegate"
          },
          {
            "type": "doc",
            "id": "mlapi-api/MLAPI.SceneManagement.NetworkSceneManager.SceneSwitchStartedDelegate"
          },
          {
            "type": "doc",
            "id": "mlapi-api/MLAPI.SceneManagement.SceneSwitchProgress.OnClientLoadedSceneDelegate"
          },
          {
            "type": "doc",
            "id": "mlapi-api/MLAPI.SceneManagement.SceneSwitchProgress.OnCompletedDelegate"
          },
        ]
      },
      {
        "collapsed": true,
        "type": "category",
        "label": "MLAPI.Security",
        "items": [
          {
            "type": "doc",
            "id": "mlapi-api/MLAPI.Security"
          },
          {
            "type": "doc",
            "id": "mlapi-api/MLAPI.Security.SecuritySendFlags"
          },
          {
            "type": "doc",
            "id": "mlapi-api/MLAPI.Security.CryptographyHelper"
          },
          {
            "type": "doc",
            "id": "mlapi-api/MLAPI.Security.CryptographyHelper.VerifyCertificateDelegate"
          },
        ]
      },
      {
        "collapsed": true,
        "type": "category",
        "label": "MLAPI.Serialization",
        "items": [
          {
            "type": "doc",
            "id": "mlapi-api/MLAPI.Serialization"
          },
          {
            "type": "doc",
            "id": "mlapi-api/MLAPI.Serialization.Arithmetic"
          },
          {
            "type": "doc",
            "id": "mlapi-api/MLAPI.Serialization.AutoBitWritable"
          },
          {
            "type": "doc",
            "id": "mlapi-api/MLAPI.Serialization.BitReader"
          },
          {
            "type": "doc",
            "id": "mlapi-api/MLAPI.Serialization.BitStream"
          },
          {
            "type": "doc",
            "id": "mlapi-api/MLAPI.Serialization.BitWriter"
          },
          {
            "type": "doc",
            "id": "mlapi-api/MLAPI.Serialization.EndianHelper"
          },
          {
            "type": "doc",
            "id": "mlapi-api/MLAPI.Serialization.IBitWritable"
          },
          {
            "collapsed": true,
            "type": "category",
            "label": "MLAPI.Serialization.Pooled",
            "items": [
              {
                "type": "doc",
                "id": "mlapi-api/MLAPI.Serialization.Pooled"
              },
              {
                "type": "doc",
                "id": "mlapi-api/MLAPI.Serialization.Pooled.BitReaderPool"
              },
              {
                "type": "doc",
                "id": "mlapi-api/MLAPI.Serialization.Pooled.BitStreamPool"
              },
              {
                "type": "doc",
                "id": "mlapi-api/MLAPI.Serialization.Pooled.BitWriterPool"
              },
              {
                "type": "doc",
                "id": "mlapi-api/MLAPI.Serialization.Pooled.PooledBitReader"
              },
              {
                "type": "doc",
                "id": "mlapi-api/MLAPI.Serialization.Pooled.PooledBitStream"
              },
              {
                "type": "doc",
                "id": "mlapi-api/MLAPI.Serialization.Pooled.PooledBitWriter"
              },
            ]
          },
          {
            "collapsed": true,
            "type": "category",
            "label": "MLAPI.Serialization.SerializationManager",
            "items": [
              {
                "type": "doc",
                "id": "mlapi-api/MLAPI.Serialization.SerializationManager"
              },
              {
                "type": "doc",
                "id": "mlapi-api/MLAPI.Serialization.SerializationManager.CustomDeserializationDelegate-1"
              },
              {
                "type": "doc",
                "id": "mlapi-api/MLAPI.Serialization.SerializationManager.CustomSerializationDelegate-1"
              },
            ]
          },
        ]
      },
      {
        "collapsed": true,
        "type": "category",
        "label": "MLAPI.Spawning",
        "items": [
          {
            "type": "doc",
            "id": "mlapi-api/MLAPI.Spawning"
          },
          {
            "type": "doc",
            "id": "mlapi-api/MLAPI.Spawning.SpawnManager"
          },
          {
            "type": "doc",
            "id": "mlapi-api/MLAPI.Spawning.SpawnManager.DestroyHandlerDelegate"
          },
          {
            "type": "doc",
            "id": "mlapi-api/MLAPI.Spawning.SpawnManager.SpawnHandlerDelegate"
          },
        ]
      },
      {
        "collapsed": true,
        "type": "category",
        "label": "MLAPI.Transports",
        "items": [
          {
            "type": "doc",
            "id": "mlapi-api/MLAPI.Transports"
          },
          {
            "collapsed": true,
            "type": "category",
            "label": "MLAPI.Transports.Multiplex",
            "items": [
              {
                "type": "doc",
                "id": "mlapi-api/MLAPI.Transports.Multiplex"
              },
              {
                "type": "doc",
                "id": "mlapi-api/MLAPI.Transports.Multiplex.MultiplexTransportAdapter.ConnectionIdSpreadMethod"
              },
              {
                "type": "doc",
                "id": "mlapi-api/MLAPI.Transports.Multiplex.MultiplexTransportAdapter"
              },
            ]
          },
          {
            "type": "doc",
            "id": "mlapi-api/MLAPI.Transports.NetEventType"
          },
          {
            "collapsed": true,
            "type": "category",
            "label": "MLAPI.Transports.Tasks",
            "items": [
              {
                "type": "doc",
                "id": "mlapi-api/MLAPI.Transports.Tasks"
              },
              {
                "type": "doc",
                "id": "mlapi-api/MLAPI.Transports.Tasks.SocketTask"
              },
              {
                "type": "doc",
                "id": "mlapi-api/MLAPI.Transports.Tasks.SocketTasks"
              },
            ]
          },
          {
            "collapsed": true,
            "type": "category",
            "label": "MLAPI.Transports.Transport",
            "items": [
              {
                "type": "doc",
                "id": "mlapi-api/MLAPI.Transports.Transport"
              },
              {
                "type": "doc",
                "id": "mlapi-api/MLAPI.Transports.Transport.RequestChannelsDelegate"
              },
              {
                "type": "doc",
                "id": "mlapi-api/MLAPI.Transports.Transport.TransportEventDelegate"
              },
            ]
          },
          {
            "type": "doc",
            "id": "mlapi-api/MLAPI.Transports.TransportChannel"
          },
          {
            "collapsed": true,
            "type": "category",
            "label": "MLAPI.Transports.UNET",
            "items": [
              {
                "type": "doc",
                "id": "mlapi-api/MLAPI.Transports.UNET"
              },
              {
                "type": "doc",
                "id": "mlapi-api/MLAPI.Transports.UNET.InvalidConfigException"
              },
              {
                "type": "doc",
                "id": "mlapi-api/MLAPI.Transports.UNET.UnetTransport"
              },
            ]
          },
          {
            "type": "doc",
            "id": "mlapi-api/MLAPI.Transports.UnetChannel"
          },
        ]
      },
  ] 
}<|MERGE_RESOLUTION|>--- conflicted
+++ resolved
@@ -83,17 +83,12 @@
       },
       {
         "type": "doc",
-<<<<<<< HEAD
-        "id": "core-components/trackedobject"
-      },
-=======
         "id": "core-components/networkedobject"
       },
       {
         "type": "doc",
         "id": "core-components/networkedbehavior"
       }
->>>>>>> 22397c5b
     ]
   },
   {
@@ -103,17 +98,6 @@
     "items": [
       {
         "type": "doc",
-<<<<<<< HEAD
-        "id": "advanced-topics/message-encryption"
-      },
-      {
-        "type": "doc",
-        "id": "advanced-topics/messaging-system"
-      },
-      {
-        "type": "doc",
-=======
->>>>>>> 22397c5b
         "id": "advanced-topics/object-pooling"
       },
       {
