/*
* This file creates the left navigation table of contents for the site.
* types: category (section of content), doc (markdown file), ref (markdown page, no navigation), link (webpage)
* id: id of the markdown file, includes subdirectory names
*/

module.exports = {
  mlapi: [
  {
    "collapsed": true,
    "type": "category",
    "label": "Getting Started",
    "items": [
      {
        "type": "doc",
        "id": "getting-started/about-mlapi"
      },
      {
        "type": "doc",
        "id": "getting-started/installation"
      },
      {
        "type": "doc",
        "id": "getting-started/library-initialization"
      },
      {
        "type": "doc",
        "id": "getting-started/connection-approval"
      }
    ]
  },
  {
    "collapsed": true,
    "type": "category",
    "label": "MLAPI Basics",
    "items": [
      {
        "type": "doc",
        "id": "mlapi-basics/networkedobject"
      },
      {
        "type": "doc",
        "id": "mlapi-basics/networkedbehavior"
      },
      {
        "type": "doc",
        "id": "mlapi-basics/object-spawning"
      },
      {
        "type": "doc",
        "id": "mlapi-basics/modularity"
      },
      {
        "type": "doc",
        "id": "mlapi-basics/networkedvar"
      },
      {
        "type": "doc",
        "id": "mlapi-basics/scene-management"
      },
      {
        "type": "doc",
        "id": "mlapi-basics/object-visibility"
      },
      {
        "type": "doc",
        "id": "mlapi-basics/logging"
      }
    ]
  },
  {
    "collapsed": true,
    "type": "category",
    "label": "Core Components",
    "items": [
      {
        "type": "doc",
        "id": "core-components/core-components"
      },
      {
        "type": "doc",
        "id": "core-components/networkingmanager"
      },
      {
        "type": "doc",
<<<<<<< HEAD
        "id": "core-components/trackedobject"
      },
=======
        "id": "core-components/networkedobject"
      },
      {
        "type": "doc",
        "id": "core-components/networkedbehavior"
      }
>>>>>>> 054f8e4a
    ]
  },
  {
    "collapsed": true,
    "type": "category",
    "label": "Advanced Topics",
    "items": [
      {
        "type": "doc",
<<<<<<< HEAD
        "id": "advanced-topics/message-encryption"
      },
      {
        "type": "doc",
        "id": "advanced-topics/messaging-system"
      },
      {
        "type": "doc",
=======
>>>>>>> 054f8e4a
        "id": "advanced-topics/object-pooling"
      },
      {
        "type": "doc",
        "id": "advanced-topics/bitwriter-bitreader-bitstream"
      },
      {
        "type": "doc",
        "id": "advanced-topics/custom-transports"
      },
      {
        "type": "doc",
        "id": "advanced-topics/networkprofiler-window"
      },
      {
        "type": "doc",
        "id": "advanced-topics/custom-serialization"
      } 
    ]
  },
  {
    "collapsed": true,
    "type": "category",
    "label": "Troubleshooting",
    "items": [
      {
        "type": "doc",
        "id": "troubleshooting/troubleshooting"
      },
      {
        "type": "doc",
        "id": "troubleshooting/errormessages"
      }
    ]
  }
],
transport: [
  {
    "collapsed": true,
    "type": "category",
    "label": "Overview",
    "items": [
      {
        "type": "doc",
        "id": "transport/introduction"
      },
      {
        "type": "doc",
        "id": "transport/install"
      },
    ]
  },
  {
    "collapsed": true,
    "type": "category",
    "label": "Workflows",
    "items": [
      {
        "type": "doc",
        "id": "transport/minimal-workflow"
      },
      {
        "type": "doc",
        "id": "transport/jobs"
      },
      {
        "type": "doc",
        "id": "transport/pipelines"
      },
    ]
  },
  {
    "collapsed": true,
    "type": "category",
    "label": "Additional information",
    "items": [
      {
        "type": "doc",
        "id": "transport/update"
      },
      {
        "type": "doc",
        "id": "transport/connection-state"
      },
      {
        "type": "doc",
        "id": "transport/events"
      },
    ]
  },
  {
    "collapsed": true,
    "type": "category",
    "label": "Sample code",
    "items": [
      {
        "type": "doc",
        "id": "transport/samples/clientbehavior"
      },
      {
        "type": "doc",
        "id": "transport/samples/serverbehavior"
      },
      {
        "type": "doc",
        "id": "transport/samples/jobifiedclientbehavior"
      },
      {
        "type": "doc",
        "id": "transport/samples/jobifiedserverbehavior"
      },
    ]
  },
],
  learn: [
    {
      "type": "doc",
      "id": "learn/introduction"
    },
    {
      "type": "doc",
      "id": "learn/faq"
    },
  ],
  releasenotes: [
    {
      "type": "doc",
      "id": "release-notes/introduction"
    },
  ],
  api: [
    {
      "collapsed": true,
      "type": "category",
      "label": "Overview",
      "items": [
        {
          "type": "doc",
          "id": "mlapi-api/introduction"
        },
        {
          "type": "doc",
          "id": "mlapi-api/MLAPI"
        },
      ]
    },
      
     {
        "collapsed": true,
        "type": "category",
        "label": "MLAPI.Collections",
        "items": [
          {
            "type": "doc",
            "id": "mlapi-api/MLAPI.Collections"
          },
          {
            "type": "doc",
            "id": "mlapi-api/MLAPI.Collections.FixedQueue-1"
          },
        ]
      },
       {
        "collapsed": true,
        "type": "category",
        "label": "MLAPI.Configuration",
        "items": [
          {
            "type": "doc",
            "id": "mlapi-api/MLAPI.Configuration"
          },
          {
            "type": "doc",
            "id": "mlapi-api/MLAPI.Configuration.HashSize"
          },
          {
            "type": "doc",
            "id": "mlapi-api/MLAPI.Configuration.NetworkConfig"
          },
          {
            "type": "doc",
            "id": "mlapi-api/MLAPI.Configuration.NetworkedPrefab"
          },
        ]
      },
      {
        "collapsed": true,
        "type": "category",
        "label": "MLAPI.Connection",
        "items": [
          {
            "type": "doc",
            "id": "mlapi-api/MLAPI.Connection"
          },
          {
            "type": "doc",
            "id": "mlapi-api/MLAPI.Connection.NetworkedClient"
          },
          {
            "type": "doc",
            "id": "mlapi-api/MLAPI.Connection.PendingClient"
          },
          {
            "type": "doc",
            "id": "mlapi-api/MLAPI.Connection.PendingClient.State"
          },
        ]
      },
      {
        "collapsed": true,
        "type": "category",
        "label": "MLAPI.Exceptions",
        "items": [
          {
            "type": "doc",
            "id": "mlapi-api/MLAPI.Exceptions"
          },
          {
            "type": "doc",
            "id": "mlapi-api/MLAPI.Exceptions.NetworkConfigurationException"
          },
          {
            "type": "doc",
            "id": "mlapi-api/MLAPI.Exceptions.NotListeningException"
          },
          {
            "type": "doc",
            "id": "mlapi-api/MLAPI.Exceptions.NotServerException"
          },
          {
            "type": "doc",
            "id": "mlapi-api/MLAPI.Exceptions.SpawnStateException"
          },
          {
            "type": "doc",
            "id": "mlapi-api/MLAPI.Exceptions.VisibilityChangeException"
          },
        ]
      },
      {
        "collapsed": true,
        "type": "category",
        "label": "MLAPI.LagCompensation",
        "items": [
          {
            "type": "doc",
            "id": "mlapi-api/MLAPI.LagCompensation"
          },
          {
            "type": "doc",
            "id": "mlapi-api/MLAPI.LagCompensation.LagCompensationManager"
          },
          {
            "type": "doc",
            "id": "mlapi-api/MLAPI.LagCompensation.TrackedObject"
          },
        ]
      },
      {
        "collapsed": true,
        "type": "category",
        "label": "MLAPI.Logging",
        "items": [
          {
            "type": "doc",
            "id": "mlapi-api/MLAPI.Logging"
          },
          {
            "type": "doc",
            "id": "mlapi-api/MLAPI.Logging.LogLevel"
          },
          {
            "type": "doc",
            "id": "mlapi-api/MLAPI.Logging.NetworkLog"
          },
        ]
      },
      {
        "collapsed": true,
        "type": "category",
        "label": "MLAPI.Messaging",
        "items": [
          {
            "type": "doc",
            "id": "mlapi-api/MLAPI.Messaging"
          },
          {
            "type": "doc",
            "id": "mlapi-api/MLAPI.Messaging.ClientRPCAttribute"
          },
          {
            "type": "doc",
            "id": "mlapi-api/MLAPI.Messaging.CustomMessagingManager"
          },
          {
            "type": "doc",
            "id": "mlapi-api/MLAPI.Messaging.CustomMessagingManager.HandleNamedMessageDelegate"
          },
          {
            "type": "doc",
            "id": "mlapi-api/MLAPI.Messaging.CustomMessagingManager.UnnamedMessageDelegate"
          },
          {
            "type": "doc",
            "id": "mlapi-api/MLAPI.Messaging.RPCAttribute"
          },
          {
            "type": "doc",
            "id": "mlapi-api/MLAPI.Messaging.RpcDelegate"
          },
          {
            "type": "doc",
            "id": "mlapi-api/MLAPI.Messaging.RpcResponse-1"
          },
          {
            "type": "doc",
            "id": "mlapi-api/MLAPI.Messaging.ServerRPCAttribute"
          },
        ]
      },
      {
        "collapsed": true,
        "type": "category",
        "label": "MLAPI.NetworkedBehaviour",
        "items": [
          /*Hiding this file in /temp on root for now, 3.5mb
          {
            "type": "doc",
            "id": "mlapi-api/MLAPI.NetworkedBehaviour"
          },*/
          {
            "collapsed": true,
            "type": "category",
            "label": "MLAPI.NetworkedBehaviour.RpcMethod",
            "items": [
              {
                "type": "doc",
                "id": "mlapi-api/MLAPI.NetworkedBehaviour.RpcMethod"
              },
              {
                "type": "doc",
                "id": "mlapi-api/MLAPI.NetworkedBehaviour.RpcMethod-1"
              },
              {
                "type": "doc",
                "id": "mlapi-api/MLAPI.NetworkedBehaviour.RpcMethod-2"
              },
              {
                "type": "doc",
                "id": "mlapi-api/MLAPI.NetworkedBehaviour.RpcMethod-3"
              },
              {
                "type": "doc",
                "id": "mlapi-api/MLAPI.NetworkedBehaviour.RpcMethod-4"
              },
              {
                "type": "doc",
                "id": "mlapi-api/MLAPI.NetworkedBehaviour.RpcMethod-5"
              },
              {
                "type": "doc",
                "id": "mlapi-api/MLAPI.NetworkedBehaviour.RpcMethod-6"
              },
              {
                "type": "doc",
                "id": "mlapi-api/MLAPI.NetworkedBehaviour.RpcMethod-7"
              },
              {
                "type": "doc",
                "id": "mlapi-api/MLAPI.NetworkedBehaviour.RpcMethod-8"
              },
              {
                "type": "doc",
                "id": "mlapi-api/MLAPI.NetworkedBehaviour.RpcMethod-9"
              },
              {
                "type": "doc",
                "id": "mlapi-api/MLAPI.NetworkedBehaviour.RpcMethod-10"
              },
              {
                "type": "doc",
                "id": "mlapi-api/MLAPI.NetworkedBehaviour.RpcMethod-11"
              },
              {
                "type": "doc",
                "id": "mlapi-api/MLAPI.NetworkedBehaviour.RpcMethod-12"
              },
              {
                "type": "doc",
                "id": "mlapi-api/MLAPI.NetworkedBehaviour.RpcMethod-13"
              },
              {
                "type": "doc",
                "id": "mlapi-api/MLAPI.NetworkedBehaviour.RpcMethod-14"
              },
              {
                "type": "doc",
                "id": "mlapi-api/MLAPI.NetworkedBehaviour.RpcMethod-15"
              },
              {
                "type": "doc",
                "id": "mlapi-api/MLAPI.NetworkedBehaviour.RpcMethod-16"
              },
              {
                "type": "doc",
                "id": "mlapi-api/MLAPI.NetworkedBehaviour.RpcMethod-17"
              },
              {
                "type": "doc",
                "id": "mlapi-api/MLAPI.NetworkedBehaviour.RpcMethod-18"
              },
              {
                "type": "doc",
                "id": "mlapi-api/MLAPI.NetworkedBehaviour.RpcMethod-19"
              },
              {
                "type": "doc",
                "id": "mlapi-api/MLAPI.NetworkedBehaviour.RpcMethod-20"
              },
              {
                "type": "doc",
                "id": "mlapi-api/MLAPI.NetworkedBehaviour.RpcMethod-21"
              },
              {
                "type": "doc",
                "id": "mlapi-api/MLAPI.NetworkedBehaviour.RpcMethod-22"
              },
              {
                "type": "doc",
                "id": "mlapi-api/MLAPI.NetworkedBehaviour.RpcMethod-23"
              },
              {
                "type": "doc",
                "id": "mlapi-api/MLAPI.NetworkedBehaviour.RpcMethod-24"
              },
              {
                "type": "doc",
                "id": "mlapi-api/MLAPI.NetworkedBehaviour.RpcMethod-25"
              },
              {
                "type": "doc",
                "id": "mlapi-api/MLAPI.NetworkedBehaviour.RpcMethod-26"
              },
              {
                "type": "doc",
                "id": "mlapi-api/MLAPI.NetworkedBehaviour.RpcMethod-27"
              },
              {
                "type": "doc",
                "id": "mlapi-api/MLAPI.NetworkedBehaviour.RpcMethod-28"
              },
              {
                "type": "doc",
                "id": "mlapi-api/MLAPI.NetworkedBehaviour.RpcMethod-29"
              },
              {
                "type": "doc",
                "id": "mlapi-api/MLAPI.NetworkedBehaviour.RpcMethod-30"
              },
              {
                "type": "doc",
                "id": "mlapi-api/MLAPI.NetworkedBehaviour.RpcMethod-31"
              },
              {
                "type": "doc",
                "id": "mlapi-api/MLAPI.NetworkedBehaviour.RpcMethod-32"
              },
            ]
          },
          {
            "collapsed": true,
            "type": "category",
            "label": "MLAPI.NetworkedBehaviour.ResponseRpcMethod",
            "items": [
              {
                "type": "doc",
                "id": "mlapi-api/MLAPI.NetworkedBehaviour.ResponseRpcMethod-1"
              },
              {
                "type": "doc",
                "id": "mlapi-api/MLAPI.NetworkedBehaviour.ResponseRpcMethod-2"
              },
              {
                "type": "doc",
                "id": "mlapi-api/MLAPI.NetworkedBehaviour.ResponseRpcMethod-3"
              },
              {
                "type": "doc",
                "id": "mlapi-api/MLAPI.NetworkedBehaviour.ResponseRpcMethod-4"
              },
              {
                "type": "doc",
                "id": "mlapi-api/MLAPI.NetworkedBehaviour.ResponseRpcMethod-5"
              },
              {
                "type": "doc",
                "id": "mlapi-api/MLAPI.NetworkedBehaviour.ResponseRpcMethod-6"
              },
              {
                "type": "doc",
                "id": "mlapi-api/MLAPI.NetworkedBehaviour.ResponseRpcMethod-7"
              },
              {
                "type": "doc",
                "id": "mlapi-api/MLAPI.NetworkedBehaviour.ResponseRpcMethod-8"
              },
              {
                "type": "doc",
                "id": "mlapi-api/MLAPI.NetworkedBehaviour.ResponseRpcMethod-9"
              },
              {
                "type": "doc",
                "id": "mlapi-api/MLAPI.NetworkedBehaviour.ResponseRpcMethod-10"
              },
              {
                "type": "doc",
                "id": "mlapi-api/MLAPI.NetworkedBehaviour.ResponseRpcMethod-11"
              },
              {
                "type": "doc",
                "id": "mlapi-api/MLAPI.NetworkedBehaviour.ResponseRpcMethod-12"
              },
              {
                "type": "doc",
                "id": "mlapi-api/MLAPI.NetworkedBehaviour.ResponseRpcMethod-13"
              },
              {
                "type": "doc",
                "id": "mlapi-api/MLAPI.NetworkedBehaviour.ResponseRpcMethod-14"
              },
              {
                "type": "doc",
                "id": "mlapi-api/MLAPI.NetworkedBehaviour.ResponseRpcMethod-15"
              },
              {
                "type": "doc",
                "id": "mlapi-api/MLAPI.NetworkedBehaviour.ResponseRpcMethod-16"
              },
              {
                "type": "doc",
                "id": "mlapi-api/MLAPI.NetworkedBehaviour.ResponseRpcMethod-17"
              },
              {
                "type": "doc",
                "id": "mlapi-api/MLAPI.NetworkedBehaviour.ResponseRpcMethod-18"
              },
              {
                "type": "doc",
                "id": "mlapi-api/MLAPI.NetworkedBehaviour.ResponseRpcMethod-19"
              },
              {
                "type": "doc",
                "id": "mlapi-api/MLAPI.NetworkedBehaviour.ResponseRpcMethod-20"
              },
              {
                "type": "doc",
                "id": "mlapi-api/MLAPI.NetworkedBehaviour.ResponseRpcMethod-21"
              },
              {
                "type": "doc",
                "id": "mlapi-api/MLAPI.NetworkedBehaviour.ResponseRpcMethod-22"
              },
              {
                "type": "doc",
                "id": "mlapi-api/MLAPI.NetworkedBehaviour.ResponseRpcMethod-23"
              },
              {
                "type": "doc",
                "id": "mlapi-api/MLAPI.NetworkedBehaviour.ResponseRpcMethod-24"
              },
              {
                "type": "doc",
                "id": "mlapi-api/MLAPI.NetworkedBehaviour.ResponseRpcMethod-25"
              },
              {
                "type": "doc",
                "id": "mlapi-api/MLAPI.NetworkedBehaviour.ResponseRpcMethod-26"
              },
              {
                "type": "doc",
                "id": "mlapi-api/MLAPI.NetworkedBehaviour.ResponseRpcMethod-27"
              },
              {
                "type": "doc",
                "id": "mlapi-api/MLAPI.NetworkedBehaviour.ResponseRpcMethod-28"
              },
              {
                "type": "doc",
                "id": "mlapi-api/MLAPI.NetworkedBehaviour.ResponseRpcMethod-29"
              },
              {
                "type": "doc",
                "id": "mlapi-api/MLAPI.NetworkedBehaviour.ResponseRpcMethod-30"
              },
              {
                "type": "doc",
                "id": "mlapi-api/MLAPI.NetworkedBehaviour.ResponseRpcMethod-31"
              },
              {
                "type": "doc",
                "id": "mlapi-api/MLAPI.NetworkedBehaviour.ResponseRpcMethod-32"
              },
              {
                "type": "doc",
                "id": "mlapi-api/MLAPI.NetworkedBehaviour.ResponseRpcMethod-33"
              },
            ]
          },
        ]
      },
      {
        "collapsed": true,
        "type": "category",
        "label": "MLAPI.NetworkedObject",
        "items": [
          {
            "type": "doc",
            "id": "mlapi-api/MLAPI.NetworkedObject"
          },
          {
            "type": "doc",
            "id": "mlapi-api/MLAPI.NetworkedObject.SpawnDelegate"
          },
          {
            "type": "doc",
            "id": "mlapi-api/MLAPI.NetworkedObject.VisibilityDelegate"
          },
        ]
      },
      {
        "collapsed": true,
        "type": "category",
        "label": "MLAPI.NetworkedVar.Collections",
        "items": [
          {
            "type": "doc",
            "id": "mlapi-api/MLAPI.NetworkedVar.Collections"
          },
          {
            "type": "doc",
            "id": "mlapi-api/MLAPI.NetworkedVar.Collections.NetworkedDictionary-2"
          },
          {
            "type": "doc",
            "id": "mlapi-api/MLAPI.NetworkedVar.Collections.NetworkedDictionary-2.OnDictionaryChangedDelegate"
          },
          {
            "type": "doc",
            "id": "mlapi-api/MLAPI.NetworkedVar.Collections.NetworkedDictionaryEvent-2"
          },
          {
            "type": "doc",
            "id": "mlapi-api/MLAPI.NetworkedVar.Collections.NetworkedDictionaryEvent-2.NetworkedListEventType"
          },
          {
            "type": "doc",
            "id": "mlapi-api/MLAPI.NetworkedVar.Collections.NetworkedList-1"
          },
          {
            "type": "doc",
            "id": "mlapi-api/MLAPI.NetworkedVar.Collections.NetworkedList-1.OnListChangedDelegate"
          },
          {
            "type": "doc",
            "id": "mlapi-api/MLAPI.NetworkedVar.Collections.NetworkedListEvent-1.EventType"
          },
          {
            "type": "doc",
            "id": "mlapi-api/MLAPI.NetworkedVar.Collections.NetworkedListEvent-1"
          },
        ]
      },
      {
        "collapsed": true,
        "type": "category",
        "label": "MLAPI.NetworkedVar",
        "items": [
          {
            "type": "doc",
            "id": "mlapi-api/MLAPI.NetworkedVar"
          },
          {
            "type": "doc",
            "id": "mlapi-api/MLAPI.NetworkedVar.INetworkedVar"
          },
          {
            "type": "doc",
            "id": "mlapi-api/MLAPI.NetworkedVar.NetworkedVar-1"
          },
          {
            "type": "doc",
            "id": "mlapi-api/MLAPI.NetworkedVar.NetworkedVar-1.OnValueChangedDelegate"
          },
          {
            "type": "doc",
            "id": "mlapi-api/MLAPI.NetworkedVar.NetworkedVarBool"
          },
          {
            "type": "doc",
            "id": "mlapi-api/MLAPI.NetworkedVar.NetworkedVarByte"
          },
          {
            "type": "doc",
            "id": "mlapi-api/MLAPI.NetworkedVar.NetworkedVarColor"
          },
          {
            "type": "doc",
            "id": "mlapi-api/MLAPI.NetworkedVar.NetworkedVarColor32"
          },
          {
            "type": "doc",
            "id": "mlapi-api/MLAPI.NetworkedVar.NetworkedVarDouble"
          },
          {
            "type": "doc",
            "id": "mlapi-api/MLAPI.NetworkedVar.NetworkedVarFloat"
          },
          {
            "type": "doc",
            "id": "mlapi-api/MLAPI.NetworkedVar.NetworkedVarInt"
          },
          {
            "type": "doc",
            "id": "mlapi-api/MLAPI.NetworkedVar.NetworkedVarLong"
          },
          {
            "type": "doc",
            "id": "mlapi-api/MLAPI.NetworkedVar.NetworkedVarPermission"
          },
          {
            "type": "doc",
            "id": "mlapi-api/MLAPI.NetworkedVar.NetworkedVarPermissionsDelegate"
          },
          {
            "type": "doc",
            "id": "mlapi-api/MLAPI.NetworkedVar.NetworkedVarQuaternion"
          },
          {
            "type": "doc",
            "id": "mlapi-api/MLAPI.NetworkedVar.NetworkedVarRay"
          },
          {
            "type": "doc",
            "id": "mlapi-api/MLAPI.NetworkedVar.NetworkedVarSByte"
          },
          {
            "type": "doc",
            "id": "mlapi-api/MLAPI.NetworkedVar.NetworkedVarSettings"
          },
          {
            "type": "doc",
            "id": "mlapi-api/MLAPI.NetworkedVar.NetworkedVarShort"
          },
          {
            "type": "doc",
            "id": "mlapi-api/MLAPI.NetworkedVar.NetworkedVarString"
          },
          {
            "type": "doc",
            "id": "mlapi-api/MLAPI.NetworkedVar.NetworkedVarUInt"
          },
          {
            "type": "doc",
            "id": "mlapi-api/MLAPI.NetworkedVar.NetworkedVarULong"
          },
          {
            "type": "doc",
            "id": "mlapi-api/MLAPI.NetworkedVar.NetworkedVarUShort"
          },
          {
            "type": "doc",
            "id": "mlapi-api/MLAPI.NetworkedVar.NetworkedVarVector2"
          },
          {
            "type": "doc",
            "id": "mlapi-api/MLAPI.NetworkedVar.NetworkedVarVector3"
          },
          {
            "type": "doc",
            "id": "mlapi-api/MLAPI.NetworkedVar.NetworkedVarVector4"
          },
          {
            "type": "doc",
            "id": "mlapi-api/MLAPI.NetworkedVar.SyncedVarAttribute"
          },
        ]
      },
      {
        "collapsed": true,
        "type": "category",
        "label": "MLAPI.NetworkingManager",
        "items": [
          {
            "type": "doc",
            "id": "mlapi-api/MLAPI.NetworkingManager"
          },
          {
            "type": "doc",
            "id": "mlapi-api/MLAPI.NetworkingManager.ConnectionApprovedDelegate"
          },
        ]
      },
      {
        "collapsed": true,
        "type": "category",
        "label": "MLAPI.Profiling",
        "items": [
          {
            "type": "doc",
            "id": "mlapi-api/MLAPI.Profiling"
          },
          {
            "type": "doc",
            "id": "mlapi-api/MLAPI.Profiling.NetworkProfiler"
          },
          {
            "type": "doc",
            "id": "mlapi-api/MLAPI.Profiling.ProfilerTick"
          },
          {
            "type": "doc",
            "id": "mlapi-api/MLAPI.Profiling.TickEvent"
          },
          {
            "type": "doc",
            "id": "mlapi-api/MLAPI.Profiling.TickType"
          },
        ]
      },
      {
        "collapsed": true,
        "type": "category",
        "label": "MLAPI.Prototyping",
        "items": [
          {
            "type": "doc",
            "id": "mlapi-api/MLAPI.Prototyping"
          },
          {
            "type": "doc",
            "id": "mlapi-api/MLAPI.Prototyping.NetworkedAnimator"
          },
          {
            "type": "doc",
            "id": "mlapi-api/MLAPI.Prototyping.NetworkedNavMeshAgent"
          },
          {
            "type": "doc",
            "id": "mlapi-api/MLAPI.Prototyping.NetworkedTransform"
          },
          {
            "type": "doc",
            "id": "mlapi-api/MLAPI.Prototyping.NetworkedTransform.MoveValidationDelegate"
          },
        ]
      },
      {
        "collapsed": true,
        "type": "category",
        "label": "MLAPI.SceneManagement",
        "items": [
          {
            "type": "doc",
            "id": "mlapi-api/MLAPI.SceneManagement"
          },
          {
            "type": "doc",
            "id": "mlapi-api/MLAPI.SceneManagement.NetworkSceneManager"
          },
          {
            "type": "doc",
            "id": "mlapi-api/MLAPI.SceneManagement.NetworkSceneManager.SceneSwitchedDelegate"
          },
          {
            "type": "doc",
            "id": "mlapi-api/MLAPI.SceneManagement.NetworkSceneManager.SceneSwitchStartedDelegate"
          },
          {
            "type": "doc",
            "id": "mlapi-api/MLAPI.SceneManagement.SceneSwitchProgress.OnClientLoadedSceneDelegate"
          },
          {
            "type": "doc",
            "id": "mlapi-api/MLAPI.SceneManagement.SceneSwitchProgress.OnCompletedDelegate"
          },
        ]
      },
      {
        "collapsed": true,
        "type": "category",
        "label": "MLAPI.Security",
        "items": [
          {
            "type": "doc",
            "id": "mlapi-api/MLAPI.Security"
          },
          {
            "type": "doc",
            "id": "mlapi-api/MLAPI.Security.SecuritySendFlags"
          },
          {
            "type": "doc",
            "id": "mlapi-api/MLAPI.Security.CryptographyHelper"
          },
          {
            "type": "doc",
            "id": "mlapi-api/MLAPI.Security.CryptographyHelper.VerifyCertificateDelegate"
          },
        ]
      },
      {
        "collapsed": true,
        "type": "category",
        "label": "MLAPI.Serialization",
        "items": [
          {
            "type": "doc",
            "id": "mlapi-api/MLAPI.Serialization"
          },
          {
            "type": "doc",
            "id": "mlapi-api/MLAPI.Serialization.Arithmetic"
          },
          {
            "type": "doc",
            "id": "mlapi-api/MLAPI.Serialization.AutoBitWritable"
          },
          {
            "type": "doc",
            "id": "mlapi-api/MLAPI.Serialization.BitReader"
          },
          {
            "type": "doc",
            "id": "mlapi-api/MLAPI.Serialization.BitStream"
          },
          {
            "type": "doc",
            "id": "mlapi-api/MLAPI.Serialization.BitWriter"
          },
          {
            "type": "doc",
            "id": "mlapi-api/MLAPI.Serialization.EndianHelper"
          },
          {
            "type": "doc",
            "id": "mlapi-api/MLAPI.Serialization.IBitWritable"
          },
          {
            "collapsed": true,
            "type": "category",
            "label": "MLAPI.Serialization.Pooled",
            "items": [
              {
                "type": "doc",
                "id": "mlapi-api/MLAPI.Serialization.Pooled"
              },
              {
                "type": "doc",
                "id": "mlapi-api/MLAPI.Serialization.Pooled.BitReaderPool"
              },
              {
                "type": "doc",
                "id": "mlapi-api/MLAPI.Serialization.Pooled.BitStreamPool"
              },
              {
                "type": "doc",
                "id": "mlapi-api/MLAPI.Serialization.Pooled.BitWriterPool"
              },
              {
                "type": "doc",
                "id": "mlapi-api/MLAPI.Serialization.Pooled.PooledBitReader"
              },
              {
                "type": "doc",
                "id": "mlapi-api/MLAPI.Serialization.Pooled.PooledBitStream"
              },
              {
                "type": "doc",
                "id": "mlapi-api/MLAPI.Serialization.Pooled.PooledBitWriter"
              },
            ]
          },
          {
            "collapsed": true,
            "type": "category",
            "label": "MLAPI.Serialization.SerializationManager",
            "items": [
              {
                "type": "doc",
                "id": "mlapi-api/MLAPI.Serialization.SerializationManager"
              },
              {
                "type": "doc",
                "id": "mlapi-api/MLAPI.Serialization.SerializationManager.CustomDeserializationDelegate-1"
              },
              {
                "type": "doc",
                "id": "mlapi-api/MLAPI.Serialization.SerializationManager.CustomSerializationDelegate-1"
              },
            ]
          },
        ]
      },
      {
        "collapsed": true,
        "type": "category",
        "label": "MLAPI.Spawning",
        "items": [
          {
            "type": "doc",
            "id": "mlapi-api/MLAPI.Spawning"
          },
          {
            "type": "doc",
            "id": "mlapi-api/MLAPI.Spawning.SpawnManager"
          },
          {
            "type": "doc",
            "id": "mlapi-api/MLAPI.Spawning.SpawnManager.DestroyHandlerDelegate"
          },
          {
            "type": "doc",
            "id": "mlapi-api/MLAPI.Spawning.SpawnManager.SpawnHandlerDelegate"
          },
        ]
      },
      {
        "collapsed": true,
        "type": "category",
        "label": "MLAPI.Transports",
        "items": [
          {
            "type": "doc",
            "id": "mlapi-api/MLAPI.Transports"
          },
          {
            "collapsed": true,
            "type": "category",
            "label": "MLAPI.Transports.Multiplex",
            "items": [
              {
                "type": "doc",
                "id": "mlapi-api/MLAPI.Transports.Multiplex"
              },
              {
                "type": "doc",
                "id": "mlapi-api/MLAPI.Transports.Multiplex.MultiplexTransportAdapter.ConnectionIdSpreadMethod"
              },
              {
                "type": "doc",
                "id": "mlapi-api/MLAPI.Transports.Multiplex.MultiplexTransportAdapter"
              },
            ]
          },
          {
            "type": "doc",
            "id": "mlapi-api/MLAPI.Transports.NetEventType"
          },
          {
            "collapsed": true,
            "type": "category",
            "label": "MLAPI.Transports.Tasks",
            "items": [
              {
                "type": "doc",
                "id": "mlapi-api/MLAPI.Transports.Tasks"
              },
              {
                "type": "doc",
                "id": "mlapi-api/MLAPI.Transports.Tasks.SocketTask"
              },
              {
                "type": "doc",
                "id": "mlapi-api/MLAPI.Transports.Tasks.SocketTasks"
              },
            ]
          },
          {
            "collapsed": true,
            "type": "category",
            "label": "MLAPI.Transports.Transport",
            "items": [
              {
                "type": "doc",
                "id": "mlapi-api/MLAPI.Transports.Transport"
              },
              {
                "type": "doc",
                "id": "mlapi-api/MLAPI.Transports.Transport.RequestChannelsDelegate"
              },
              {
                "type": "doc",
                "id": "mlapi-api/MLAPI.Transports.Transport.TransportEventDelegate"
              },
            ]
          },
          {
            "type": "doc",
            "id": "mlapi-api/MLAPI.Transports.TransportChannel"
          },
          {
            "collapsed": true,
            "type": "category",
            "label": "MLAPI.Transports.UNET",
            "items": [
              {
                "type": "doc",
                "id": "mlapi-api/MLAPI.Transports.UNET"
              },
              {
                "type": "doc",
                "id": "mlapi-api/MLAPI.Transports.UNET.InvalidConfigException"
              },
              {
                "type": "doc",
                "id": "mlapi-api/MLAPI.Transports.UNET.UnetTransport"
              },
            ]
          },
          {
            "type": "doc",
            "id": "mlapi-api/MLAPI.Transports.UnetChannel"
          },
        ]
      },
  ] 
}<|MERGE_RESOLUTION|>--- conflicted
+++ resolved
@@ -83,17 +83,12 @@
       },
       {
         "type": "doc",
-<<<<<<< HEAD
-        "id": "core-components/trackedobject"
-      },
-=======
         "id": "core-components/networkedobject"
       },
       {
         "type": "doc",
         "id": "core-components/networkedbehavior"
       }
->>>>>>> 054f8e4a
     ]
   },
   {
@@ -103,17 +98,6 @@
     "items": [
       {
         "type": "doc",
-<<<<<<< HEAD
-        "id": "advanced-topics/message-encryption"
-      },
-      {
-        "type": "doc",
-        "id": "advanced-topics/messaging-system"
-      },
-      {
-        "type": "doc",
-=======
->>>>>>> 054f8e4a
         "id": "advanced-topics/object-pooling"
       },
       {
