--- conflicted
+++ resolved
@@ -376,15 +376,11 @@
     ]
   },
 ],
-<<<<<<< HEAD
-  tutorials: [
-=======
   learn: [
     {
       "type": "doc",
       "id": "learn/introduction"
     },
->>>>>>> 876aa65f
     {
       "type": "doc",
       "id": "learn/faq"
