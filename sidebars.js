--- conflicted
+++ resolved
@@ -254,15 +254,9 @@
       },
       {
         "type": "doc",
-<<<<<<< HEAD
-        "id": "advanced-topics/serialization/static-arrays"
-      },
-      {
-=======
         "id": "advanced-topics/serialization/arrays"
       },  
       { 
->>>>>>> c587b708
         "type": "doc",
         "id": "advanced-topics/serialization/inetworkserializable"
       },
