--- conflicted
+++ resolved
@@ -34,7 +34,6 @@
     "label": "MLAPI Basics",
     "items": [
       {
-<<<<<<< HEAD
         "collapsed": true,
         "type": "category",
         "label": "Messaging System",
@@ -94,10 +93,6 @@
             ]
           },
         ]
-=======
-        "type": "doc",
-        "id": "mlapi-basics/messaging-system"
->>>>>>> decdfb22
       },
       {
         "type": "doc",
@@ -213,9 +208,6 @@
         "id": "troubleshooting/troubleshooting"
       }
     ]
-<<<<<<< HEAD
-  },
-=======
   }
 ],
   tutorials: [
@@ -229,6 +221,5 @@
       "type": "doc",
       "id": "release-notes/introduction"
     },
->>>>>>> decdfb22
   ]
 };