/*
* This file creates the left navigation table of contents for the site.
* types: category (section of content), doc (markdown file), ref (markdown page, no navigation), link (webpage)
* id: id of the markdown file, includes subdirectory names
*/

module.exports = {
  Netcode: [
    {
      "type": "doc",
      "id": "getting-started/about"
    },
    {
      "type": "doc",
      "id": "getting-started/whats-new"
    },
    {
    "collapsed": true,
    "type": "category",
    "label": "Installation and Migration",
    "items": [
      {
        "type": "doc",
        "id": "migration/install"
      },
      {
        "type": "doc",
        "id": "migration/upgrade-guide",
      },
      {
        "type": "doc",
        "id": "migration/migratingtonetcode"
      },
      {
        "type": "doc",
        "id": "migration/migratingfrommlapi"
      },
      {
        "collapsed": true,
        "type": "category",
        "label": "Hello World",
        "items": [
          {
            "type": "doc",
            "id": "tutorials/helloworld/helloworldintro"
          },
          {
            "type": "doc",
            "id": "tutorials/helloworld/helloworldtwo"
          }
        ]
      },

    ],
  },  
    {
    "collapsed": true,
    "type": "category",
    "label": "Networking",
    "items": [
      {
        "type": "doc",
        "id": "getting-started/connection-approval"
      },
      {
        "type": "doc",
        "id": "getting-started/max-players"
      },
      {
        "type": "doc",
        "id": "basics/networkobject"
      },
      {
        "type": "doc",
        "id": "basics/networkbehavior"
      },
      {
        "type": "doc",
        "id": "advanced-topics/networkobject-parenting"
      },

      {
        "type": "doc",
        "id": "basics/modularity"
      },
      {
        "type": "doc",
        "id": "basics/networkvariable"
      },
      {
        "type": "doc",
        "id": "basics/object-visibility"
      },
      {
        "type": "doc",
        "id": "advanced-topics/fastbufferwriter-fastbufferreader"
      },
      {
        "type": "doc",
        "id": "advanced-topics/networktime-ticks"
      },
      {
        "type": "doc",
        "id": "advanced-topics/physics"
      },
      {
        "collapsed": true,
        "type": "category",
        "label": "Relay",
        "items": [
          {
            "type": "doc",
            "id": "relay/relay"
          },
        ]
      },

      {
        "collapsed": true,
        "type": "category",
        "label": "Transports",
        "items": [
          {
            "type": "doc",
            "id": "advanced-topics/custom-transports"
          },
          {
            "type": "doc",
            "id": "transport-utp/about-transport-utp"
          },
          {
            "type": "doc",
            "id": "transport-utp/install"
          }
        ]
      },

      {
        "type": "doc",
        "id": "advanced-topics/networkprofiler-window"
      }
    ]
  },
  {
    "collapsed": true,
    "type": "category",
    "label": "Components",
    "items": [
      {
        "type": "doc",
        "id": "components/networkmanager"
      },
      {
        "type": "doc",
        "id": "components/networktransform"
      },
      {
        "type": "doc",
        "id": "components/networkanimator"
      },
      {
        "type": "doc",
        "id": "components/networknavmeshagent"
      }
    ]
  },
  {
    "collapsed": true,
    "type": "category",
    "label": "Objects",
    "items": [
      {
        "type": "doc",
        "id": "basics/object-spawning"
      },
      {
        "type": "doc",
        "id": "advanced-topics/object-pooling"
      }
    ]
  },
  {
    "collapsed": true,
    "type": "category",
    "label": "Messaging System",
    "items": [
      {
        "type": "doc",
        "id": "advanced-topics/messaging-system"
      },
      {
        "collapsed": true,
        "type": "category",
        "label": "RPC Remote Procedure Call",
        "items": [
          {
            "type": "doc",
            "id": "advanced-topics/message-system/clientrpc"
          },
          {
            "type": "doc",
            "id": "advanced-topics/message-system/serverrpc"
          },
          {
            "type": "doc",
            "id": "advanced-topics/message-system/reliability"
          },
          {
            "type": "doc",
            "id": "advanced-topics/message-system/execution-table"
          },
          {
            "type": "doc",
            "id": "advanced-topics/message-system/rpc-params"
          },
          {
            "collapsed": true,
            "type": "category",
            "label": "RPCs vs NetworkVariables",
            "items": [  
              {
                "type": "doc",
                "id": "learn/rpcvnetvar"
              },
              {
                "type": "doc",
                "id": "learn/rpcnetvarexamples"
              },
            ],
          },
          {
            "type": "doc",
            "id": "advanced-topics/message-system/rpc-compatibility"
          },
        ]
      },
      {
        "type": "doc",
        "id": "advanced-topics/ways-synchronize"
      },
      {
        "collapsed": true,
        "type": "category",
        "label": "Network Update Loop",
        "items": [
          {
            "type": "doc",
            "id": "advanced-topics/network-update-loop-system/about-network-update-loop"
          },
          {
            "type": "doc",
            "id": "advanced-topics/network-update-loop-system/network-update-loop-reference"
          },
        ]
      },
      {
        "type": "doc",
        "id": "advanced-topics/message-system/custom-messages"
      },
    ]
  },
  {
    "collapsed": true,
    "type": "category",
    "label": "Serialization",
    "items": [
      {
        "type": "doc",
        "id": "advanced-topics/serialization/serialization-intro"
      },
      {
        "type": "doc",
        "id": "advanced-topics/serialization/cprimitives"
      },
      {
        "type": "doc",
        "id": "advanced-topics/serialization/unity-primitives"
      },
      {
        "type": "doc",
        "id": "advanced-topics/serialization/enum_types"
      },
      {
        "type": "doc",
        "id": "advanced-topics/serialization/arrays"
      },  
      { 
        "type": "doc",
        "id": "advanced-topics/serialization/inetworkserializable"
      },
      {
        "type": "doc",
        "id": "advanced-topics/custom-serialization"
      }, 
      {
        "type": "doc",
        "id": "advanced-topics/serialization/networkobject-serialization"
      }, 
    ]
    },
  {
    "collapsed": true,
    "type": "category",
    "label": "Scenes",
    "items": [
      {
        "type": "doc",
        "id": "basics/scene-management"
      },
    ]
  },
    {
    "collapsed": true,
    "type": "category",
    "label": "Testing ",
    "items": [
      {
        "type": "doc",
        "id": "tutorials/testing/testing_locally"
      },
      {
        "type": "doc",
        "id": "tutorials/testing/testing_with_artificial_conditions"
      },
    ]
  },
  {
    "collapsed": true,
    "type": "category",
    "label": "Debugging",
    "items": [
      {
        "type": "doc",
        "id": "basics/logging"
      },
      {
        "type": "doc",
        "id": "basics/profiling"
      },
      {
        "type": "doc",
        "id": "tutorials/testing/techniques_and_tricks_for_debugging_multiplayer_games"
      },
      {
        "type": "doc",
        "id": "troubleshooting/troubleshooting"
      },
      {
        "type": "doc",
        "id": "troubleshooting/errormessages"
      }
    ]
  },

  {
  "collapsed": true,
  "type": "category",
  "label": "Tutorials",
  "items": [
              {
                "collapsed": true,
                "type": "category",
                "label": "Learning Netcode with Goldenpath",
                "items": [
                  {
                    "type": "doc",
                    "id": "tutorials/goldenpath_series/starting_out"
                  },
                  {
                    "type": "doc",
                    "id": "tutorials/goldenpath_series/goldenpath_foundation_module"
                  },
                  {
                    "type": "doc",
                    "id": "tutorials/goldenpath_series/goldenpath_one"
                  },
                  {
                    "type": "doc",
                    "id": "tutorials/goldenpath_series/goldenpath_two"
                  },
                ],

              },

            ]
  },
],

  Multiplayer :
  [
    {
      "type": "doc",
      "id": "learn/introduction",
    },
    {
      "collapsed": true,
      "type": "category",
      "label": "Reference Material",
      "items": [
        {
          "collapsed": true,
          "type": "category",
          "label": "Multiplayer Networking Concepts",
          "items": [
            {
              "type": "doc",
              "id": "reference/glossary/high-level-terminology"
            },
            {
              "collapsed": true,
              "type": "category",
              "label": "Lag",
              "items": [
                  {
                    "type": "doc",
                    "id": "reference/glossary/ticks-and-update-rates"
                  },
                  {
                    "type": "doc",
                    "id": "learn/lagandpacketloss"
                      },
                  {
                    "type": "doc",
                    "id": "learn/clientside_interpolation"
                      },
                  {
                    "type": "doc",
                    "id": "learn/dealing-with-latency"
                  },
              ],
            },

            {
              "type": "doc",
              "id": "reference/glossary/network-terms"
            },
            {
              "type": "doc",
              "id": "reference/glossary/prioritization"
            },
            {
              "type": "doc",
              "id": "reference/glossary/relevancy"
            },
          ],

        },
        {
          "collapsed": true,
          "type": "category",
          "label": "Multiplayer Game Architecture",
          "items": [
            {
              "type": "doc",
              "id": "learn/multiplayer-game-arhitecture"
            },
            {
              "type": "doc",
              "id": "reference/glossary/network-topologies"
            },

            {
              "type": "doc",
              "id": "learn/listen-server-host-architecture"
            }
          ]
        },


      ],
    },
    {
      "collapsed": true,
      "type": "category",
      "label": "Educational Material",
      "items": [
          {
            "collapsed": true,
            "type": "category",
            "label": "Boss Room",
            "items": [
              {
                "type": "doc",
                "id": "learn/bossroom"
              },
              {
              "type": "doc",
              "id": "learn/bossroom-examples/bossroom-actions"
              },
            ],
          },
          {
<<<<<<< HEAD
          "collapsed": true,
          "type": "category",
          "label": "Bitesize Samples",
          "items": [
              {
              "type": "doc",
              "id": "learn/bitesize-introduction"
              },
              {
                "type": "doc",
                "id": "learn/bitesize-invaders"
                },
              {
              "type": "doc",
              "id": "learn/bitesize-spaceshooter"
              }
          ]
          },
=======
            "type": "doc",
            "id": "learn/bitesize-introduction"
          },
          {
            "type": "doc",
            "id": "learn/bitesize-invaders"
          },
          {
            "type": "doc",
            "id": "learn/bitesize-spaceshooter"
          },
          {
            "type": "doc",
            "id": "learn/bitesize-clientdriven"
          }
      ]
      },
>>>>>>> cb049960
    ],
    },
    {
      "collapsed": true,
      "type": "category",
      "label": "Community Contributions",
      "items": [
        {
        "collapsed": true,
        "type": "category",
        "label": "Dapper Dino Tutorials",
        "items": [
          {
          "type": "doc",
          "id": "learn/dapper/dapper-video"
          },
          {
          "type": "doc",
          "id": "learn/dapper/makeamultiplayergame"
          },
          {
          "type": "doc",
          "id": "learn/dapper/lobbypassword"
          },
          {
          "type": "doc",
          "id": "learn/dapper/bossroomsample"
          },
          {
          "type": "doc",
          "id": "learn/dapper/dapper-rpcs"
          },
          {
          "type": "doc",
          "id": "learn/dapper/dapper-networkvariables"
          },
          {
          "type": "doc",
          "id": "learn/dapper/dapper-objectspawning"
          },
          {
          "type": "doc",
          "id": "learn/dapper/dapper-playernames"
          },
          {
          "type": "doc",
          "id": "learn/dapper/lobbycreation"
          },
          {
          "type": "doc",
          "id": "learn/dapper/dapper-variable-permissions"
          },

                ]
        },
              ],
    },
    {
      "type": "doc",
       "id": "learn/faq"
    },
  ],


  api :
  [
    {
      "type": "doc",
      "id": "api/introduction"
    },
    {
      "collapsed": true,
      "type": "category",
      "label": "Netcode",
      "items": [
        {
          "type": "doc",
          "id": "api/Unity.Netcode",
          "label": "Netcode APIs",
        },
        {
          "type": "doc",
          "id": "api/Unity.Netcode.INetworkUpdateSystem",
          "label": "INetworkUpdateSystem"
        },
        {
          "type": "doc",
          "id": "api/Unity.Netcode.NetworkBehaviour",
          "label": "NetworkBehaviour"
        },
        {
          "type": "doc",
          "id": "api/Unity.Netcode.NetworkBehaviourUpdater",
          "label": "NetworkBehaviourUpdater"
        },
        {
          "type": "doc",
          "id": "api/Unity.Netcode.NetworkObjectReference",
          "label": "NetworkObjectReference"
        },

        {
          "type": "doc",
          "id": "api/Unity.Netcode.NetworkObject.SpawnDelegate",
          "label": "SpawnDelegate"
        },
        {
          "type": "doc",
          "id": "api/Unity.Netcode.NetworkObject.VisibilityDelegate",
          "label": "VisibilityDelegate"
        },
        {
          "type": "doc",
          "id": "api/Unity.Netcode.NetworkTickSystem",
          "label": "NetworkTickSystem"
        },
        {
          "type": "doc",
          "id": "api/Unity.Netcode.NetworkUpdateLoop",
          "label": "NetworkUpdateLoop"
        },
        {
          "type": "doc",
          "id": "api/Unity.Netcode.NetworkUpdateStage",
          "label": "NetworkUpdateStage"
        },
  
        {
          "type": "doc",
          "id": "api/Unity.Netcode.INetworkPrefabInstanceHandler",
          "label": "INetworkPrefabInstanceHandler"
        },

        {
          "type": "doc",
          "id": "api/Unity.Netcode.INetworkStreamDriverConstructor",
          "label": "INetworkStreamDriverConstructor"
        },
        {
          "type": "doc",
          "id": "api/Unity.Netcode.NetworkDelivery",
          "label": "NetworkDelivery"
        },
        {
          "type": "doc",
          "id": "api/Unity.Netcode.NetworkEvent",
          "label": "NetworkEvent"
        },
        {
          "type": "doc",
          "id": "api/Unity.Netcode.NetworkPrefabHandler",
          "label": "NetworkPrefabHandler"
        },
        {
          "type": "doc",
          "id": "api/Unity.Netcode.StreamExtensions",
          "label": "StreamExtensions"
        },
        {
          "type": "doc",
          "id": "api/Unity.Netcode.BitCounter",
          "label": "BitCounter"
        },  
        {
          "type": "doc",
          "id": "api/Unity.Netcode.BitReader",
          "label": "BitReader"
        },  
        {
          "type": "doc",
          "id": "api/Unity.Netcode.BitWriter",
          "label": "BitWriter"
        },  
        {
          "type": "doc",
          "id": "api/Unity.Netcode.BufferSerializer-1",
          "label": "BufferSerializer-1"
        },  
        {
          "type": "doc",
          "id": "api/Unity.Netcode.BytePacker",
          "label": "BytePacker"
        }, 
        {
          "type": "doc",
          "id": "api/Unity.Netcode.ByteUnpacker",
          "label": "ByteUnpacker"
        },
        {
          "type": "doc",
          "id": "api/Unity.Netcode.ErrorUtilities",
          "label": "ErrorUtilities"
        },
        {
          "type": "doc",
          "id": "api/Unity.Netcode.FastBufferReader",
          "label": "FastBufferReader"
        },
        {
          "type": "doc",
          "id": "api/Unity.Netcode.FastBufferWriter",
          "label": "ByteUnpFastBufferWriteracker"
        },



      ],
    },
    {
    "collapsed": true,
        "type": "category",
        "label": "Time",
        "items": [

          {
            "type": "doc",
            "id": "api/Unity.Netcode.NetworkTime",
            "label": "NetworkTime"
          },
          {
            "type": "doc",
            "id": "api/Unity.Netcode.NetworkTimeSystem",
            "label": "NetworkTimeSystem"
          },
        ],
    },
     {
        "collapsed": true,
        "type": "category",
        "label": "Collections",
        "items": [

          {
            "type": "doc",
            "id": "api/Unity.Netcode.FixedQueue-1",
            "label": "FixedQueue-1"
          },
        ]
      },
       {
        "collapsed": true,
        "type": "category",
        "label": "Configuration",
        "items": [
                {
            "type": "doc",
            "id": "api/Unity.Netcode.HashSize",
            "label": "HashSize"
          },
          {
            "type": "doc",
            "id": "api/Unity.Netcode.NetworkConfig",
            "label": "NetworkConfig"
          }
        ]
      },
      {
        "collapsed": true,
        "type": "category",
        "label": "Connection",
        "items": [

          {
            "type": "doc",
            "id": "api/Unity.Netcode.NetworkClient",
            "label": "NetworkClient"
          },
          {
            "type": "doc",
            "id": "api/Unity.Netcode.PendingClient",
            "label": "PendingClient"
          },
          {
            "type": "doc",
            "id": "api/Unity.Netcode.PendingClient.State",
            "label": "PendingClient.State"
          }
        ]
      },
      {
        "collapsed": true,
        "type": "category",
        "label": "Exceptions",
        "items": [

          {
            "type": "doc",
            "id": "api/Unity.Netcode.InvalidChannelException",
            "label": "InvalidChannelException"
          },
          {
            "type": "doc",
            "id": "api/Unity.Netcode.InvalidParentException",
            "label": "InvalidParentException"
          },
          {
            "type": "doc",
            "id": "api/Unity.Netcode.NetworkConfigurationException",
            "label": "NetworkConfigurationException"
          },
          {
            "type": "doc",
            "id": "api/Unity.Netcode.NotListeningException",
            "label": "NotListeningException"
          },
          {
            "type": "doc",
            "id": "api/Unity.Netcode.NotServerException",
            "label": "NotServerException"
          },
          {
            "type": "doc",
            "id": "api/Unity.Netcode.SpawnStateException",
            "label": "SpawnStateException"
          },
          {
            "type": "doc",
            "id": "api/Unity.Netcode.VisibilityChangeException",
            "label": "VisibilityChangeException"
          }
        ]
      },
      {
        "collapsed": true,
        "type": "category",
        "label": "Logging",
        "items": [

          {
            "type": "doc",
            "id": "api/Unity.Netcode.LogLevel",
            "label": "LogLevel"
          },
          {
            "type": "doc",
            "id": "api/Unity.Netcode.NetworkLog",
            "label": "NetworkLog"
          }
        ]
      },
      {
        "collapsed": true,
        "type": "category",
        "label": "Messaging",
        "items": [

          {
            "type": "doc",
            "id": "api/Unity.Netcode.ClientRpcAttribute",
            "label": "ClientRpcAttribute"
          },
          {
            "type": "doc",
            "id": "api/Unity.Netcode.ClientRpcParams",
            "label": "ClientRpcParams"
          },
          {
            "type": "doc",
            "id": "api/Unity.Netcode.ClientRpcReceiveParams",
            "label": "ClientRpcReceiveParams"
          },
          {
            "type": "doc",
            "id": "api/Unity.Netcode.ClientRpcSendParams",
            "label": "ClientRpcSendParams"
          },
          {
            "collapsed": true,
            "type": "category",
            "label": "CustomMessagingManager",
            "items": [
              {
                "type": "doc",
                "id": "api/Unity.Netcode.CustomMessagingManager",
                "label": "CustomMessagingManager"
              },
              {
                "type": "doc",
                "id": "api/Unity.Netcode.CustomMessagingManager.HandleNamedMessageDelegate",
                "label": "HandleNamedMessageDelegate"
              },
              {
                "type": "doc",
                "id": "api/Unity.Netcode.CustomMessagingManager.UnnamedMessageDelegate",
                "label": "UnnamedMessageDelegate"
              }
            ]
          },
          {
            "type": "doc",
            "id": "api/Unity.Netcode.RpcAttribute",
            "label": "RpcAttribute"
          },
               {
            "type": "doc",
            "id": "api/Unity.Netcode.RpcDelivery",
            "label": "RpcDelivery"
          },
          {
            "type": "doc",
            "id": "api/Unity.Netcode.ServerRpcAttribute",
            "label": "ServerRpcAttribute"
          },
          {
            "type": "doc",
            "id": "api/Unity.Netcode.ServerRpcParams",
            "label": "ServerRpcParams"
          },
          {
            "type": "doc",
            "id": "api/Unity.Netcode.ServerRpcReceiveParams",
            "label": "ServerRpcReceiveParams"
          },
          {
            "type": "doc",
            "id": "api/Unity.Netcode.ServerRpcSendParams",
            "label": "ServerRpcSendParams"
          }
        ]
      },
      {
        "collapsed": true,
        "type": "category",
        "label": "NetworkManager",
        "items": [
          {
            "type": "doc",
            "id": "api/Unity.Netcode.NetworkManager",
            "label": "NetworkManager"
          },
          {
            "type": "doc",
            "id": "api/Unity.Netcode.NetworkManager.ConnectionApprovedDelegate",
            "label": "ConnectionApprovedDelegate"
          }
        ]
      },
      {
        "collapsed": true,
        "type": "category",
        "label": "NetworkVariable",
        "items": [

                {
            "type": "doc",
            "id": "api/Unity.Netcode.NetworkVariableBase",
            "label": "NetworkVariableBase"
          },

          {
            "type": "doc",
            "id": "api/Unity.Netcode.NetworkVariable-1",
            "label": "NetworkVariable-1"
          },
          {
            "type": "doc",
            "id": "api/Unity.Netcode.NetworkVariable-1.OnValueChangedDelegate",
            "label": "OnValueChangedDelegate"
          },
                {
            "type": "doc",
            "id": "api/Unity.Netcode.NetworkVariableReadPermission",
            "label": "NetworkVariableReadPermission"
          },
        ],
      },
       {
            "collapsed": true,
            "type": "category",
            "label": "NetworkList-1",
            "items": [

              {
                "collapsed": true,
                "type": "category",
                "label": "NetworkList-1",
                "items": [
                {
                  "type": "doc",
                  "id": "api/Unity.Netcode.NetworkList-1",
                  "label": "NetworkList-1"
                },
                {
                  "type": "doc",
                  "id": "api/Unity.Netcode.NetworkList-1.OnListChangedDelegate",
                  "label": "OnListChangedDelegate"
                }
                ]
              },
              {
                "collapsed": true,
                "type": "category",
                "label": "NetworkListEvent-1",
                "items": [
                  {
                    "type": "doc",
                    "id": "api/Unity.Netcode.NetworkListEvent-1",
                    "label": "NetworkListEvent-1"
                  },
                  {
                    "type": "doc",
                    "id": "api/Unity.Netcode.NetworkListEvent-1.EventType",
                    "label": "EventType"
                  }
                ]
              }
            ]
          },

      {
        "collapsed": true,
        "type": "category",
        "label": "SceneEvent",
        "items": [

              {
                "type": "doc",
                "id": "api/Unity.Netcode.SceneEvent",
                "label": "SceneEvent"
              },
              {
                "type": "doc",
                "id": "api/Unity.Netcode.SceneEventProgressStatus",
                "label": "SceneEventProgressStatus"
              },
              {
                "type": "doc",
                "id": "api/Unity.Netcode.SceneEventType",
                "label": "SceneEventType"
              },
      ]
      },

      {
        "collapsed": true,
        "type": "category",
        "label": "SceneManagement",
        "items": [

              {
                "type": "doc",
                "id": "api/Unity.Netcode.NetworkSceneManager",
                "label": "NetworkSceneManager"
              },
              {
                "type": "doc",
                "id": "api/Unity.Netcode.NetworkSceneManager.SceneEventDelegate",
                "label": "SceneEventDelegate"
              },
              {
                "type": "doc",
                "id": "api/Unity.Netcode.NetworkSceneManager.VerifySceneBeforeLoadingDelegateHandler",
                "label": "VerifySceneBeforeLoadingDelegateHandler"
              },
              {
                "type": "doc",
                "id": "api/Unity.Netcode.NetworkSceneManager.OnEventCompletedDelegateHandler",
                "label": "OnEventCompletedDelegateHandler"
              }, 
              {
                "type": "doc",
                "id": "api/Unity.Netcode.NetworkSceneManager.OnLoadCompleteDelegateHandler",
                "label": "OnLoadCompleteDelegateHandler"
              },  
              {
                "type": "doc",
                "id": "api/Unity.Netcode.NetworkSceneManager.OnLoadDelegateHandler",
                "label": "OnLoadDelegateHandler"
              },  
              {
                "type": "doc",
                "id": "api/Unity.Netcode.NetworkSceneManager.OnSynchronizeCompleteDelegateHandler",
                "label": "OnSynchronizeCompleteDelegateHandler"
              },  
              {
                "type": "doc",
                "id": "api/Unity.Netcode.NetworkSceneManager.OnSynchronizeDelegateHandler",
                "label": "OnSynchronizeDelegateHandler"
              }, 
              {
                "type": "doc",
                "id": "api/Unity.Netcode.NetworkSceneManager.OnUnloadCompleteDelegateHandler",
                "label": "OnUnloadCompleteDelegateHandler"
              },  
              {
                "type": "doc",
                "id": "api/Unity.Netcode.NetworkSceneManager.OnUnloadDelegateHandler",
                "label": "OnUnloadDelegateHandler"
              },  

      ]
      },
            {
        "collapsed": true,
        "type": "category",
        "label": "Serialization",
        "items": [
           {
            "type": "doc",
            "id": "api/Unity.Netcode.Arithmetic",
            "label": "Arithmetic"
          },
        
          {
            "type": "doc",
            "id": "api/Unity.Netcode.INetworkSerializable",
            "label": "INetworkSerializable"
          },
     
          
          ]
      },
      {
        "collapsed": true,
        "type": "category",
        "label": "Spawning",
        "items": [
          {
            "type": "doc",
            "id": "api/Unity.Netcode.NetworkSpawnManager",
            "label": "NetworkSpawnManager"
          }
        ]
      },
      {
        "collapsed": true,
        "type": "category",
        "label": "NetworkTransport",
        "items": [
          {
            "type": "doc",
            "id": "api/Unity.Netcode.NetworkTransport",
            "label": "NetworkTransport"
          },
          {
            "type": "doc",
            "id": "api/Unity.Netcode.UnityTransport.ProtocolType",
            "label": "UnityTransport.ProtocolType"
          }
        ]
      },

      {
        "collapsed": true,
        "type": "category",
        "label": "Transports",
        "items": [
          {
            "type": "doc",
            "id": "api/Unity.Netcode.UnityTransport",
            "label": "UnityTransport"
          },
          {
            "type": "doc",
            "id": "api/Unity.Netcode.UnityTransport.ProtocolType",
            "label": "ProtocolType"
          },

          {
            "collapsed": true,
            "type": "category",
            "label": "Transports.UNET",
            "items": [
              {
                "type": "doc",
                "id": "api/Unity.Netcode.Transports.UNET",
                "label": "UNET"
              },

              {
                "type": "doc",
                "id": "api/Unity.Netcode.Transports.UNET.UNetChannel",
                "label": "UNetChannel"
              },
              {
                "type": "doc",
                "id": "api/Unity.Netcode.Transports.UNET.UNetTransport",
                "label": "UNetTransport"
              },
              {
                "type": "doc",
                "id": "api/Unity.Netcode.Transports.UNET.UNetTransport.SendMode",
                "label": "UNetTransport.SendMode"
              },
            ],
          }
        ]
      }

  ]
}<|MERGE_RESOLUTION|>--- conflicted
+++ resolved
@@ -52,7 +52,7 @@
       },
 
     ],
-  },  
+  },
     {
     "collapsed": true,
     "type": "category",
@@ -217,7 +217,7 @@
             "collapsed": true,
             "type": "category",
             "label": "RPCs vs NetworkVariables",
-            "items": [  
+            "items": [
               {
                 "type": "doc",
                 "id": "learn/rpcvnetvar"
@@ -283,19 +283,19 @@
       {
         "type": "doc",
         "id": "advanced-topics/serialization/arrays"
-      },  
-      { 
+      },
+      {
         "type": "doc",
         "id": "advanced-topics/serialization/inetworkserializable"
       },
       {
         "type": "doc",
         "id": "advanced-topics/custom-serialization"
-      }, 
+      },
       {
         "type": "doc",
         "id": "advanced-topics/serialization/networkobject-serialization"
-      }, 
+      },
     ]
     },
   {
@@ -490,26 +490,6 @@
             ],
           },
           {
-<<<<<<< HEAD
-          "collapsed": true,
-          "type": "category",
-          "label": "Bitesize Samples",
-          "items": [
-              {
-              "type": "doc",
-              "id": "learn/bitesize-introduction"
-              },
-              {
-                "type": "doc",
-                "id": "learn/bitesize-invaders"
-                },
-              {
-              "type": "doc",
-              "id": "learn/bitesize-spaceshooter"
-              }
-          ]
-          },
-=======
             "type": "doc",
             "id": "learn/bitesize-introduction"
           },
@@ -527,7 +507,6 @@
           }
       ]
       },
->>>>>>> cb049960
     ],
     },
     {
@@ -654,7 +633,7 @@
           "id": "api/Unity.Netcode.NetworkUpdateStage",
           "label": "NetworkUpdateStage"
         },
-  
+
         {
           "type": "doc",
           "id": "api/Unity.Netcode.INetworkPrefabInstanceHandler",
@@ -690,27 +669,27 @@
           "type": "doc",
           "id": "api/Unity.Netcode.BitCounter",
           "label": "BitCounter"
-        },  
+        },
         {
           "type": "doc",
           "id": "api/Unity.Netcode.BitReader",
           "label": "BitReader"
-        },  
+        },
         {
           "type": "doc",
           "id": "api/Unity.Netcode.BitWriter",
           "label": "BitWriter"
-        },  
+        },
         {
           "type": "doc",
           "id": "api/Unity.Netcode.BufferSerializer-1",
           "label": "BufferSerializer-1"
-        },  
+        },
         {
           "type": "doc",
           "id": "api/Unity.Netcode.BytePacker",
           "label": "BytePacker"
-        }, 
+        },
         {
           "type": "doc",
           "id": "api/Unity.Netcode.ByteUnpacker",
@@ -1086,37 +1065,37 @@
                 "type": "doc",
                 "id": "api/Unity.Netcode.NetworkSceneManager.OnEventCompletedDelegateHandler",
                 "label": "OnEventCompletedDelegateHandler"
-              }, 
+              },
               {
                 "type": "doc",
                 "id": "api/Unity.Netcode.NetworkSceneManager.OnLoadCompleteDelegateHandler",
                 "label": "OnLoadCompleteDelegateHandler"
-              },  
+              },
               {
                 "type": "doc",
                 "id": "api/Unity.Netcode.NetworkSceneManager.OnLoadDelegateHandler",
                 "label": "OnLoadDelegateHandler"
-              },  
+              },
               {
                 "type": "doc",
                 "id": "api/Unity.Netcode.NetworkSceneManager.OnSynchronizeCompleteDelegateHandler",
                 "label": "OnSynchronizeCompleteDelegateHandler"
-              },  
+              },
               {
                 "type": "doc",
                 "id": "api/Unity.Netcode.NetworkSceneManager.OnSynchronizeDelegateHandler",
                 "label": "OnSynchronizeDelegateHandler"
-              }, 
+              },
               {
                 "type": "doc",
                 "id": "api/Unity.Netcode.NetworkSceneManager.OnUnloadCompleteDelegateHandler",
                 "label": "OnUnloadCompleteDelegateHandler"
-              },  
+              },
               {
                 "type": "doc",
                 "id": "api/Unity.Netcode.NetworkSceneManager.OnUnloadDelegateHandler",
                 "label": "OnUnloadDelegateHandler"
-              },  
+              },
 
       ]
       },
@@ -1130,14 +1109,14 @@
             "id": "api/Unity.Netcode.Arithmetic",
             "label": "Arithmetic"
           },
-        
+
           {
             "type": "doc",
             "id": "api/Unity.Netcode.INetworkSerializable",
             "label": "INetworkSerializable"
           },
-     
-          
+
+
           ]
       },
       {
