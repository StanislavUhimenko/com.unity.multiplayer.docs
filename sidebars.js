/*
* This file creates the left navigation table of contents for the site.
* types: category (section of content), doc (markdown file), ref (markdown page, no navigation), link (webpage)
* id: id of the markdown file, includes subdirectory names
*/

module.exports = {
  mlapi: [
    {
      "collapsed": true,
      "type": "category",
      "label": "Migration from Unet to MLAPI",
      "items": [
                {
          "type": "doc",
          "id": "migration/migratingtomlapi"
        },
        
      ]
    },
  {
    "collapsed": true,
    "type": "category",
    "label": "Getting Started",
    "items": [
      {
        "type": "doc",
        "id": "getting-started/about-mlapi"
      },
      {
        "type": "doc",
        "id": "getting-started/installation"
      },
      {
        "type": "doc",
        "id": "getting-started/library-initialization"
      },
      {
        "type": "doc",
        "id": "getting-started/connection-approval"
      }
    ]
  },
  {
    "collapsed": true,
    "type": "category",
    "label": "MLAPI Basics",
    "items": [
      {
<<<<<<< HEAD
        "collapsed": true,
        "type": "category",
        "label": "Messaging System",
        "items": [
          {
            "type": "doc",
            "id": "mlapi-basics/messaging-system/introduction"
          },
          {
            "collapsed": true,
            "type": "category",
            "label": "Network Update Loop System",
            "items": [
              {
                "type": "doc",
                "id": "mlapi-basics/messaging-system/network-update-loop-system/introduction"
              },
             {
                "type": "doc",
                "id": "mlapi-basics/messaging-system/network-update-loop-system/network-update-loop-reference"
              },
            ]
            },
          {
            "collapsed": true,
            "type": "category",
            "label": "RPC Remote Procedure Call",
            "items": [
              {
                "type": "doc",
                "id": "mlapi-basics/messaging-system/clientrpc"
              },
              {
                "type": "doc",
                "id": "mlapi-basics/messaging-system/serverrpc"
              },
              {
                "type": "doc",
                "id": "mlapi-basics/messaging-system/reliability"
              },
              {
                "type": "doc",
                "id": "mlapi-basics/messaging-system/execution-table"
              },
              {
                "type": "doc",
                "id": "mlapi-basics/messaging-system/rpc-params"
              },
              {
              "collapsed": true,
              "type": "category",
              "label": "Serialization",
              "items": [
                {
                  "type": "doc",
                  "id": "mlapi-basics/messaging-system/serialization/serialization-intro"                                                                                                                                                                                                                 
                },
                {
                  "type": "doc",
                  "id": "mlapi-basics/cprimitives"
                },
                {
                  "type": "doc",
                  "id": "mlapi-basics/unity-primitives"
                },   {
                  "type": "doc",
                  "id": "mlapi-basics/enum_types"
                },
                {
                  "type": "doc",
                  "id": "mlapi-basics/static-arrays"
                },  
                { 
                  "type": "doc",
                  "id": "mlapi-basics/inetworkserializable-bitserializer"
                  
                },
                {
                  "type": "doc",
                  "id": "mlapi-basics/serializable-reference"
                },
              
              ]
              },
              {
                "type": "doc",
                "id": "mlapi-basics/messaging-system/backward-compatibility"
              },
              {
                "type": "doc",
                "id": "mlapi-basics/messaging-system/cross-compatibility"
              },
              {
                "type": "doc",
                "id": "mlapi-basics/messaging-system/deprecation-of-return-values"
              },
            ]
          },
        ]
=======
        "type": "doc",
        "id": "mlapi-basics/networkedobject"
>>>>>>> 336f07fe
      },
      {
        "type": "doc",
        "id": "mlapi-basics/networkedbehavior"
      },
      {
        "type": "doc",
        "id": "mlapi-basics/object-spawning"
      },
      {
        "type": "doc",
        "id": "mlapi-basics/modularity"
      },
      {
        "type": "doc",
        "id": "mlapi-basics/networkedvar"
      },
      {
        "type": "doc",
        "id": "mlapi-basics/scene-management"
      },
      {
        "type": "doc",
        "id": "mlapi-basics/object-visibility"
      },
      {
        "type": "doc",
        "id": "mlapi-basics/logging"
      }
    ]
  },
  {
    "collapsed": true,
    "type": "category",
    "label": "Core Components",
    "items": [
      {
        "type": "doc",
        "id": "core-components/core-components"
      },
      {
        "type": "doc",
        "id": "core-components/networkingmanager"
      }
    ]
  },
  {
    "collapsed": true,
    "type": "category",
    "label": "Advanced Topics",
    "items": [
      {
        "type": "doc",
        "id": "advanced-topics/object-pooling"
      },
      {
        "type": "doc",
        "id": "advanced-topics/bitwriter-bitreader-bitstream"
      },
      {
        "type": "doc",
        "id": "advanced-topics/custom-transports"
      },
      {
        "type": "doc",
        "id": "advanced-topics/networkprofiler-window"
      },
      {
        "type": "doc",
        "id": "advanced-topics/custom-serialization"
      } 
    ]
  },
  {
    "collapsed": true,
    "type": "category",
    "label": "Troubleshooting",
    "items": [
      {
        "type": "doc",
        "id": "troubleshooting/troubleshooting"
      },
      {
        "type": "doc",
        "id": "troubleshooting/errormessages"
      }
    ]
  },
  {
    "collapsed": true,
    "type": "category",
    "label": "Glossary",
    "items": [
      /* {
        "type": "doc",
        "id": "reference/glossary/general-terms"
      } */
      {
        "type": "doc",
        "id": "reference/glossary/high-level-terminology"
      },
      {
        "type": "doc",
        "id": "reference/glossary/network-latency-management"
      },
      {
        "type": "doc",
        "id": "reference/glossary/network-models"
      },
      {
        "type": "doc",
        "id": "reference/glossary/network-terms"
      },
      {
        "type": "doc",
        "id": "reference/glossary/prioritization"
      },
      {
        "type": "doc",
        "id": "reference/glossary/relevancy"
      },
    ]
  }
],
transport: [
  {
    "collapsed": true,
    "type": "category",
    "label": "Overview",
    "items": [
      {
        "type": "doc",
        "id": "transport/introduction"
      },
      {
        "type": "doc",
        "id": "transport/install"
      },
    ]
  },
  {
    "collapsed": true,
    "type": "category",
    "label": "Workflows",
    "items": [
      {
        "type": "doc",
        "id": "transport/minimal-workflow"
      },
      {
        "type": "doc",
        "id": "transport/jobs"
      },
      {
        "type": "doc",
        "id": "transport/pipelines"
      },
    ]
  },
  {
    "collapsed": true,
    "type": "category",
    "label": "Additional information",
    "items": [
      {
        "type": "doc",
        "id": "transport/update"
      },
      {
        "type": "doc",
        "id": "transport/connection-state"
      },
      {
        "type": "doc",
        "id": "transport/events"
      },
    ]
  },
  {
    "collapsed": true,
    "type": "category",
    "label": "Sample code",
    "items": [
      {
        "type": "doc",
        "id": "transport/samples/clientbehavior"
      },
      {
        "type": "doc",
        "id": "transport/samples/serverbehavior"
      },
      {
        "type": "doc",
        "id": "transport/samples/jobifiedclientbehavior"
      },
      {
        "type": "doc",
        "id": "transport/samples/jobifiedserverbehavior"
      },
    ]
  },
],
  learn: [
    {
      "type": "doc",
      "id": "learn/introduction"
    },
    {
      "type": "doc",
      "id": "learn/faq"
    },
 ],
  releasenotes: [
    {
      "type": "doc",
      "id": "release-notes/introduction"
    },
  ],
  api: [
    {
      "collapsed": true,
      "type": "category",
      "label": "Overview",
      "items": [
        {
          "type": "doc",
          "id": "mlapi-api/introduction"
        },
        {
          "type": "doc",
          "id": "mlapi-api/MLAPI"
        },
      ]
    },
      
     {
        "collapsed": true,
        "type": "category",
        "label": "MLAPI.Collections",
        "items": [
          {
            "type": "doc",
            "id": "mlapi-api/MLAPI.Collections"
          },
          {
            "type": "doc",
            "id": "mlapi-api/MLAPI.Collections.FixedQueue-1"
          },
        ]
      },
       {
        "collapsed": true,
        "type": "category",
        "label": "MLAPI.Configuration",
        "items": [
          {
            "type": "doc",
            "id": "mlapi-api/MLAPI.Configuration"
          },
          {
            "type": "doc",
            "id": "mlapi-api/MLAPI.Configuration.HashSize"
          },
          {
            "type": "doc",
            "id": "mlapi-api/MLAPI.Configuration.NetworkConfig"
          },
          {
            "type": "doc",
            "id": "mlapi-api/MLAPI.Configuration.NetworkedPrefab"
          },
        ]
      },
      {
        "collapsed": true,
        "type": "category",
        "label": "MLAPI.Connection",
        "items": [
          {
            "type": "doc",
            "id": "mlapi-api/MLAPI.Connection"
          },
          {
            "type": "doc",
            "id": "mlapi-api/MLAPI.Connection.NetworkedClient"
          },
          {
            "type": "doc",
            "id": "mlapi-api/MLAPI.Connection.PendingClient"
          },
          {
            "type": "doc",
            "id": "mlapi-api/MLAPI.Connection.PendingClient.State"
          },
        ]
      },
      {
        "collapsed": true,
        "type": "category",
        "label": "MLAPI.Exceptions",
        "items": [
          {
            "type": "doc",
            "id": "mlapi-api/MLAPI.Exceptions"
          },
          {
            "type": "doc",
            "id": "mlapi-api/MLAPI.Exceptions.NetworkConfigurationException"
          },
          {
            "type": "doc",
            "id": "mlapi-api/MLAPI.Exceptions.NotListeningException"
          },
          {
            "type": "doc",
            "id": "mlapi-api/MLAPI.Exceptions.NotServerException"
          },
          {
            "type": "doc",
            "id": "mlapi-api/MLAPI.Exceptions.SpawnStateException"
          },
          {
            "type": "doc",
            "id": "mlapi-api/MLAPI.Exceptions.VisibilityChangeException"
          },
        ]
      },
      {
        "collapsed": true,
        "type": "category",
        "label": "MLAPI.LagCompensation",
        "items": [
          {
            "type": "doc",
            "id": "mlapi-api/MLAPI.LagCompensation"
          },
          {
            "type": "doc",
            "id": "mlapi-api/MLAPI.LagCompensation.LagCompensationManager"
          },
          {
            "type": "doc",
            "id": "mlapi-api/MLAPI.LagCompensation.TrackedObject"
          },
        ]
      },
      {
        "collapsed": true,
        "type": "category",
        "label": "MLAPI.Logging",
        "items": [
          {
            "type": "doc",
            "id": "mlapi-api/MLAPI.Logging"
          },
          {
            "type": "doc",
            "id": "mlapi-api/MLAPI.Logging.LogLevel"
          },
          {
            "type": "doc",
            "id": "mlapi-api/MLAPI.Logging.NetworkLog"
          },
        ]
      },
      {
        "collapsed": true,
        "type": "category",
        "label": "MLAPI.Messaging",
        "items": [
          {
            "type": "doc",
            "id": "mlapi-api/MLAPI.Messaging"
          },
          {
            "type": "doc",
            "id": "mlapi-api/MLAPI.Messaging.ClientRPCAttribute"
          },
          {
            "type": "doc",
            "id": "mlapi-api/MLAPI.Messaging.CustomMessagingManager"
          },
          {
            "type": "doc",
            "id": "mlapi-api/MLAPI.Messaging.CustomMessagingManager.HandleNamedMessageDelegate"
          },
          {
            "type": "doc",
            "id": "mlapi-api/MLAPI.Messaging.CustomMessagingManager.UnnamedMessageDelegate"
          },
          {
            "type": "doc",
            "id": "mlapi-api/MLAPI.Messaging.RPCAttribute"
          },
          {
            "type": "doc",
            "id": "mlapi-api/MLAPI.Messaging.RpcDelegate"
          },
          {
            "type": "doc",
            "id": "mlapi-api/MLAPI.Messaging.RpcResponse-1"
          },
          {
            "type": "doc",
            "id": "mlapi-api/MLAPI.Messaging.ServerRPCAttribute"
          },
        ]
      },
      {
        "collapsed": true,
        "type": "category",
        "label": "MLAPI.NetworkedBehaviour",
        "items": [
          /*Hiding this file in /temp on root for now, 3.5mb
          {
            "type": "doc",
            "id": "mlapi-api/MLAPI.NetworkedBehaviour"
          },*/
          {
            "collapsed": true,
            "type": "category",
            "label": "MLAPI.NetworkedBehaviour.RpcMethod",
            "items": [
              {
                "type": "doc",
                "id": "mlapi-api/MLAPI.NetworkedBehaviour.RpcMethod"
              },
              {
                "type": "doc",
                "id": "mlapi-api/MLAPI.NetworkedBehaviour.RpcMethod-1"
              },
              {
                "type": "doc",
                "id": "mlapi-api/MLAPI.NetworkedBehaviour.RpcMethod-2"
              },
              {
                "type": "doc",
                "id": "mlapi-api/MLAPI.NetworkedBehaviour.RpcMethod-3"
              },
              {
                "type": "doc",
                "id": "mlapi-api/MLAPI.NetworkedBehaviour.RpcMethod-4"
              },
              {
                "type": "doc",
                "id": "mlapi-api/MLAPI.NetworkedBehaviour.RpcMethod-5"
              },
              {
                "type": "doc",
                "id": "mlapi-api/MLAPI.NetworkedBehaviour.RpcMethod-6"
              },
              {
                "type": "doc",
                "id": "mlapi-api/MLAPI.NetworkedBehaviour.RpcMethod-7"
              },
              {
                "type": "doc",
                "id": "mlapi-api/MLAPI.NetworkedBehaviour.RpcMethod-8"
              },
              {
                "type": "doc",
                "id": "mlapi-api/MLAPI.NetworkedBehaviour.RpcMethod-9"
              },
              {
                "type": "doc",
                "id": "mlapi-api/MLAPI.NetworkedBehaviour.RpcMethod-10"
              },
              {
                "type": "doc",
                "id": "mlapi-api/MLAPI.NetworkedBehaviour.RpcMethod-11"
              },
              {
                "type": "doc",
                "id": "mlapi-api/MLAPI.NetworkedBehaviour.RpcMethod-12"
              },
              {
                "type": "doc",
                "id": "mlapi-api/MLAPI.NetworkedBehaviour.RpcMethod-13"
              },
              {
                "type": "doc",
                "id": "mlapi-api/MLAPI.NetworkedBehaviour.RpcMethod-14"
              },
              {
                "type": "doc",
                "id": "mlapi-api/MLAPI.NetworkedBehaviour.RpcMethod-15"
              },
              {
                "type": "doc",
                "id": "mlapi-api/MLAPI.NetworkedBehaviour.RpcMethod-16"
              },
              {
                "type": "doc",
                "id": "mlapi-api/MLAPI.NetworkedBehaviour.RpcMethod-17"
              },
              {
                "type": "doc",
                "id": "mlapi-api/MLAPI.NetworkedBehaviour.RpcMethod-18"
              },
              {
                "type": "doc",
                "id": "mlapi-api/MLAPI.NetworkedBehaviour.RpcMethod-19"
              },
              {
                "type": "doc",
                "id": "mlapi-api/MLAPI.NetworkedBehaviour.RpcMethod-20"
              },
              {
                "type": "doc",
                "id": "mlapi-api/MLAPI.NetworkedBehaviour.RpcMethod-21"
              },
              {
                "type": "doc",
                "id": "mlapi-api/MLAPI.NetworkedBehaviour.RpcMethod-22"
              },
              {
                "type": "doc",
                "id": "mlapi-api/MLAPI.NetworkedBehaviour.RpcMethod-23"
              },
              {
                "type": "doc",
                "id": "mlapi-api/MLAPI.NetworkedBehaviour.RpcMethod-24"
              },
              {
                "type": "doc",
                "id": "mlapi-api/MLAPI.NetworkedBehaviour.RpcMethod-25"
              },
              {
                "type": "doc",
                "id": "mlapi-api/MLAPI.NetworkedBehaviour.RpcMethod-26"
              },
              {
                "type": "doc",
                "id": "mlapi-api/MLAPI.NetworkedBehaviour.RpcMethod-27"
              },
              {
                "type": "doc",
                "id": "mlapi-api/MLAPI.NetworkedBehaviour.RpcMethod-28"
              },
              {
                "type": "doc",
                "id": "mlapi-api/MLAPI.NetworkedBehaviour.RpcMethod-29"
              },
              {
                "type": "doc",
                "id": "mlapi-api/MLAPI.NetworkedBehaviour.RpcMethod-30"
              },
              {
                "type": "doc",
                "id": "mlapi-api/MLAPI.NetworkedBehaviour.RpcMethod-31"
              },
              {
                "type": "doc",
                "id": "mlapi-api/MLAPI.NetworkedBehaviour.RpcMethod-32"
              },
            ]
          },
          {
            "collapsed": true,
            "type": "category",
            "label": "MLAPI.NetworkedBehaviour.ResponseRpcMethod",
            "items": [
              {
                "type": "doc",
                "id": "mlapi-api/MLAPI.NetworkedBehaviour.ResponseRpcMethod-1"
              },
              {
                "type": "doc",
                "id": "mlapi-api/MLAPI.NetworkedBehaviour.ResponseRpcMethod-2"
              },
              {
                "type": "doc",
                "id": "mlapi-api/MLAPI.NetworkedBehaviour.ResponseRpcMethod-3"
              },
              {
                "type": "doc",
                "id": "mlapi-api/MLAPI.NetworkedBehaviour.ResponseRpcMethod-4"
              },
              {
                "type": "doc",
                "id": "mlapi-api/MLAPI.NetworkedBehaviour.ResponseRpcMethod-5"
              },
              {
                "type": "doc",
                "id": "mlapi-api/MLAPI.NetworkedBehaviour.ResponseRpcMethod-6"
              },
              {
                "type": "doc",
                "id": "mlapi-api/MLAPI.NetworkedBehaviour.ResponseRpcMethod-7"
              },
              {
                "type": "doc",
                "id": "mlapi-api/MLAPI.NetworkedBehaviour.ResponseRpcMethod-8"
              },
              {
                "type": "doc",
                "id": "mlapi-api/MLAPI.NetworkedBehaviour.ResponseRpcMethod-9"
              },
              {
                "type": "doc",
                "id": "mlapi-api/MLAPI.NetworkedBehaviour.ResponseRpcMethod-10"
              },
              {
                "type": "doc",
                "id": "mlapi-api/MLAPI.NetworkedBehaviour.ResponseRpcMethod-11"
              },
              {
                "type": "doc",
                "id": "mlapi-api/MLAPI.NetworkedBehaviour.ResponseRpcMethod-12"
              },
              {
                "type": "doc",
                "id": "mlapi-api/MLAPI.NetworkedBehaviour.ResponseRpcMethod-13"
              },
              {
                "type": "doc",
                "id": "mlapi-api/MLAPI.NetworkedBehaviour.ResponseRpcMethod-14"
              },
              {
                "type": "doc",
                "id": "mlapi-api/MLAPI.NetworkedBehaviour.ResponseRpcMethod-15"
              },
              {
                "type": "doc",
                "id": "mlapi-api/MLAPI.NetworkedBehaviour.ResponseRpcMethod-16"
              },
              {
                "type": "doc",
                "id": "mlapi-api/MLAPI.NetworkedBehaviour.ResponseRpcMethod-17"
              },
              {
                "type": "doc",
                "id": "mlapi-api/MLAPI.NetworkedBehaviour.ResponseRpcMethod-18"
              },
              {
                "type": "doc",
                "id": "mlapi-api/MLAPI.NetworkedBehaviour.ResponseRpcMethod-19"
              },
              {
                "type": "doc",
                "id": "mlapi-api/MLAPI.NetworkedBehaviour.ResponseRpcMethod-20"
              },
              {
                "type": "doc",
                "id": "mlapi-api/MLAPI.NetworkedBehaviour.ResponseRpcMethod-21"
              },
              {
                "type": "doc",
                "id": "mlapi-api/MLAPI.NetworkedBehaviour.ResponseRpcMethod-22"
              },
              {
                "type": "doc",
                "id": "mlapi-api/MLAPI.NetworkedBehaviour.ResponseRpcMethod-23"
              },
              {
                "type": "doc",
                "id": "mlapi-api/MLAPI.NetworkedBehaviour.ResponseRpcMethod-24"
              },
              {
                "type": "doc",
                "id": "mlapi-api/MLAPI.NetworkedBehaviour.ResponseRpcMethod-25"
              },
              {
                "type": "doc",
                "id": "mlapi-api/MLAPI.NetworkedBehaviour.ResponseRpcMethod-26"
              },
              {
                "type": "doc",
                "id": "mlapi-api/MLAPI.NetworkedBehaviour.ResponseRpcMethod-27"
              },
              {
                "type": "doc",
                "id": "mlapi-api/MLAPI.NetworkedBehaviour.ResponseRpcMethod-28"
              },
              {
                "type": "doc",
                "id": "mlapi-api/MLAPI.NetworkedBehaviour.ResponseRpcMethod-29"
              },
              {
                "type": "doc",
                "id": "mlapi-api/MLAPI.NetworkedBehaviour.ResponseRpcMethod-30"
              },
              {
                "type": "doc",
                "id": "mlapi-api/MLAPI.NetworkedBehaviour.ResponseRpcMethod-31"
              },
              {
                "type": "doc",
                "id": "mlapi-api/MLAPI.NetworkedBehaviour.ResponseRpcMethod-32"
              },
              {
                "type": "doc",
                "id": "mlapi-api/MLAPI.NetworkedBehaviour.ResponseRpcMethod-33"
              },
            ]
          },
        ]
      },
      {
        "collapsed": true,
        "type": "category",
        "label": "MLAPI.NetworkedObject",
        "items": [
          {
            "type": "doc",
            "id": "mlapi-api/MLAPI.NetworkedObject"
          },
          {
            "type": "doc",
            "id": "mlapi-api/MLAPI.NetworkedObject.SpawnDelegate"
          },
          {
            "type": "doc",
            "id": "mlapi-api/MLAPI.NetworkedObject.VisibilityDelegate"
          },
        ]
      },
      {
        "collapsed": true,
        "type": "category",
        "label": "MLAPI.NetworkedVar.Collections",
        "items": [
          {
            "type": "doc",
            "id": "mlapi-api/MLAPI.NetworkedVar.Collections"
          },
          {
            "type": "doc",
            "id": "mlapi-api/MLAPI.NetworkedVar.Collections.NetworkedDictionary-2"
          },
          {
            "type": "doc",
            "id": "mlapi-api/MLAPI.NetworkedVar.Collections.NetworkedDictionary-2.OnDictionaryChangedDelegate"
          },
          {
            "type": "doc",
            "id": "mlapi-api/MLAPI.NetworkedVar.Collections.NetworkedDictionaryEvent-2"
          },
          {
            "type": "doc",
            "id": "mlapi-api/MLAPI.NetworkedVar.Collections.NetworkedDictionaryEvent-2.NetworkedListEventType"
          },
          {
            "type": "doc",
            "id": "mlapi-api/MLAPI.NetworkedVar.Collections.NetworkedList-1"
          },
          {
            "type": "doc",
            "id": "mlapi-api/MLAPI.NetworkedVar.Collections.NetworkedList-1.OnListChangedDelegate"
          },
          {
            "type": "doc",
            "id": "mlapi-api/MLAPI.NetworkedVar.Collections.NetworkedListEvent-1.EventType"
          },
          {
            "type": "doc",
            "id": "mlapi-api/MLAPI.NetworkedVar.Collections.NetworkedListEvent-1"
          },
        ]
      },
      {
        "collapsed": true,
        "type": "category",
        "label": "MLAPI.NetworkedVar",
        "items": [
          {
            "type": "doc",
            "id": "mlapi-api/MLAPI.NetworkedVar"
          },
          {
            "type": "doc",
            "id": "mlapi-api/MLAPI.NetworkedVar.INetworkedVar"
          },
          {
            "type": "doc",
            "id": "mlapi-api/MLAPI.NetworkedVar.NetworkedVar-1"
          },
          {
            "type": "doc",
            "id": "mlapi-api/MLAPI.NetworkedVar.NetworkedVar-1.OnValueChangedDelegate"
          },
          {
            "type": "doc",
            "id": "mlapi-api/MLAPI.NetworkedVar.NetworkedVarBool"
          },
          {
            "type": "doc",
            "id": "mlapi-api/MLAPI.NetworkedVar.NetworkedVarByte"
          },
          {
            "type": "doc",
            "id": "mlapi-api/MLAPI.NetworkedVar.NetworkedVarColor"
          },
          {
            "type": "doc",
            "id": "mlapi-api/MLAPI.NetworkedVar.NetworkedVarColor32"
          },
          {
            "type": "doc",
            "id": "mlapi-api/MLAPI.NetworkedVar.NetworkedVarDouble"
          },
          {
            "type": "doc",
            "id": "mlapi-api/MLAPI.NetworkedVar.NetworkedVarFloat"
          },
          {
            "type": "doc",
            "id": "mlapi-api/MLAPI.NetworkedVar.NetworkedVarInt"
          },
          {
            "type": "doc",
            "id": "mlapi-api/MLAPI.NetworkedVar.NetworkedVarLong"
          },
          {
            "type": "doc",
            "id": "mlapi-api/MLAPI.NetworkedVar.NetworkedVarPermission"
          },
          {
            "type": "doc",
            "id": "mlapi-api/MLAPI.NetworkedVar.NetworkedVarPermissionsDelegate"
          },
          {
            "type": "doc",
            "id": "mlapi-api/MLAPI.NetworkedVar.NetworkedVarQuaternion"
          },
          {
            "type": "doc",
            "id": "mlapi-api/MLAPI.NetworkedVar.NetworkedVarRay"
          },
          {
            "type": "doc",
            "id": "mlapi-api/MLAPI.NetworkedVar.NetworkedVarSByte"
          },
          {
            "type": "doc",
            "id": "mlapi-api/MLAPI.NetworkedVar.NetworkedVarSettings"
          },
          {
            "type": "doc",
            "id": "mlapi-api/MLAPI.NetworkedVar.NetworkedVarShort"
          },
          {
            "type": "doc",
            "id": "mlapi-api/MLAPI.NetworkedVar.NetworkedVarString"
          },
          {
            "type": "doc",
            "id": "mlapi-api/MLAPI.NetworkedVar.NetworkedVarUInt"
          },
          {
            "type": "doc",
            "id": "mlapi-api/MLAPI.NetworkedVar.NetworkedVarULong"
          },
          {
            "type": "doc",
            "id": "mlapi-api/MLAPI.NetworkedVar.NetworkedVarUShort"
          },
          {
            "type": "doc",
            "id": "mlapi-api/MLAPI.NetworkedVar.NetworkedVarVector2"
          },
          {
            "type": "doc",
            "id": "mlapi-api/MLAPI.NetworkedVar.NetworkedVarVector3"
          },
          {
            "type": "doc",
            "id": "mlapi-api/MLAPI.NetworkedVar.NetworkedVarVector4"
          },
          {
            "type": "doc",
            "id": "mlapi-api/MLAPI.NetworkedVar.SyncedVarAttribute"
          },
        ]
      },
      {
        "collapsed": true,
        "type": "category",
        "label": "MLAPI.NetworkingManager",
        "items": [
          {
            "type": "doc",
            "id": "mlapi-api/MLAPI.NetworkingManager"
          },
          {
            "type": "doc",
            "id": "mlapi-api/MLAPI.NetworkingManager.ConnectionApprovedDelegate"
          },
        ]
      },
      {
        "collapsed": true,
        "type": "category",
        "label": "MLAPI.Profiling",
        "items": [
          {
            "type": "doc",
            "id": "mlapi-api/MLAPI.Profiling"
          },
          {
            "type": "doc",
            "id": "mlapi-api/MLAPI.Profiling.NetworkProfiler"
          },
          {
            "type": "doc",
            "id": "mlapi-api/MLAPI.Profiling.ProfilerTick"
          },
          {
            "type": "doc",
            "id": "mlapi-api/MLAPI.Profiling.TickEvent"
          },
          {
            "type": "doc",
            "id": "mlapi-api/MLAPI.Profiling.TickType"
          },
        ]
      },
      {
        "collapsed": true,
        "type": "category",
        "label": "MLAPI.Prototyping",
        "items": [
          {
            "type": "doc",
            "id": "mlapi-api/MLAPI.Prototyping"
          },
          {
            "type": "doc",
            "id": "mlapi-api/MLAPI.Prototyping.NetworkedAnimator"
          },
          {
            "type": "doc",
            "id": "mlapi-api/MLAPI.Prototyping.NetworkedNavMeshAgent"
          },
          {
            "type": "doc",
            "id": "mlapi-api/MLAPI.Prototyping.NetworkedTransform"
          },
          {
            "type": "doc",
            "id": "mlapi-api/MLAPI.Prototyping.NetworkedTransform.MoveValidationDelegate"
          },
        ]
      },
      {
        "collapsed": true,
        "type": "category",
        "label": "MLAPI.SceneManagement",
        "items": [
          {
            "type": "doc",
            "id": "mlapi-api/MLAPI.SceneManagement"
          },
          {
            "type": "doc",
            "id": "mlapi-api/MLAPI.SceneManagement.NetworkSceneManager"
          },
          {
            "type": "doc",
            "id": "mlapi-api/MLAPI.SceneManagement.NetworkSceneManager.SceneSwitchedDelegate"
          },
          {
            "type": "doc",
            "id": "mlapi-api/MLAPI.SceneManagement.NetworkSceneManager.SceneSwitchStartedDelegate"
          },
          {
            "type": "doc",
            "id": "mlapi-api/MLAPI.SceneManagement.SceneSwitchProgress.OnClientLoadedSceneDelegate"
          },
          {
            "type": "doc",
            "id": "mlapi-api/MLAPI.SceneManagement.SceneSwitchProgress.OnCompletedDelegate"
          },
        ]
      },
      {
        "collapsed": true,
        "type": "category",
        "label": "MLAPI.Security",
        "items": [
          {
            "type": "doc",
            "id": "mlapi-api/MLAPI.Security"
          },
          {
            "type": "doc",
            "id": "mlapi-api/MLAPI.Security.SecuritySendFlags"
          },
          {
            "type": "doc",
            "id": "mlapi-api/MLAPI.Security.CryptographyHelper"
          },
          {
            "type": "doc",
            "id": "mlapi-api/MLAPI.Security.CryptographyHelper.VerifyCertificateDelegate"
          },
        ]
      },
      {
        "collapsed": true,
        "type": "category",
        "label": "MLAPI.Serialization",
        "items": [
          {
            "type": "doc",
            "id": "mlapi-api/MLAPI.Serialization"
          },
          {
            "type": "doc",
            "id": "mlapi-api/MLAPI.Serialization.Arithmetic"
          },
          {
            "type": "doc",
            "id": "mlapi-api/MLAPI.Serialization.AutoBitWritable"
          },
          {
            "type": "doc",
            "id": "mlapi-api/MLAPI.Serialization.BitReader"
          },
          {
            "type": "doc",
            "id": "mlapi-api/MLAPI.Serialization.BitStream"
          },
          {
            "type": "doc",
            "id": "mlapi-api/MLAPI.Serialization.BitWriter"
          },
          {
            "type": "doc",
            "id": "mlapi-api/MLAPI.Serialization.EndianHelper"
          },
          {
            "type": "doc",
            "id": "mlapi-api/MLAPI.Serialization.IBitWritable"
          },
          {
            "collapsed": true,
            "type": "category",
            "label": "MLAPI.Serialization.Pooled",
            "items": [
              {
                "type": "doc",
                "id": "mlapi-api/MLAPI.Serialization.Pooled"
              },
              {
                "type": "doc",
                "id": "mlapi-api/MLAPI.Serialization.Pooled.BitReaderPool"
              },
              {
                "type": "doc",
                "id": "mlapi-api/MLAPI.Serialization.Pooled.BitStreamPool"
              },
              {
                "type": "doc",
                "id": "mlapi-api/MLAPI.Serialization.Pooled.BitWriterPool"
              },
              {
                "type": "doc",
                "id": "mlapi-api/MLAPI.Serialization.Pooled.PooledBitReader"
              },
              {
                "type": "doc",
                "id": "mlapi-api/MLAPI.Serialization.Pooled.PooledBitStream"
              },
              {
                "type": "doc",
                "id": "mlapi-api/MLAPI.Serialization.Pooled.PooledBitWriter"
              },
            ]
          },
          {
            "collapsed": true,
            "type": "category",
            "label": "MLAPI.Serialization.SerializationManager",
            "items": [
              {
                "type": "doc",
                "id": "mlapi-api/MLAPI.Serialization.SerializationManager"
              },
              {
                "type": "doc",
                "id": "mlapi-api/MLAPI.Serialization.SerializationManager.CustomDeserializationDelegate-1"
              },
              {
                "type": "doc",
                "id": "mlapi-api/MLAPI.Serialization.SerializationManager.CustomSerializationDelegate-1"
              },
            ]
          },
        ]
      },
      {
        "collapsed": true,
        "type": "category",
        "label": "MLAPI.Spawning",
        "items": [
          {
            "type": "doc",
            "id": "mlapi-api/MLAPI.Spawning"
          },
          {
            "type": "doc",
            "id": "mlapi-api/MLAPI.Spawning.SpawnManager"
          },
          {
            "type": "doc",
            "id": "mlapi-api/MLAPI.Spawning.SpawnManager.DestroyHandlerDelegate"
          },
          {
            "type": "doc",
            "id": "mlapi-api/MLAPI.Spawning.SpawnManager.SpawnHandlerDelegate"
          },
        ]
      },
      {
        "collapsed": true,
        "type": "category",
        "label": "MLAPI.Transports",
        "items": [
          {
            "type": "doc",
            "id": "mlapi-api/MLAPI.Transports"
          },
          {
            "collapsed": true,
            "type": "category",
            "label": "MLAPI.Transports.Multiplex",
            "items": [
              {
                "type": "doc",
                "id": "mlapi-api/MLAPI.Transports.Multiplex"
              },
              {
                "type": "doc",
                "id": "mlapi-api/MLAPI.Transports.Multiplex.MultiplexTransportAdapter.ConnectionIdSpreadMethod"
              },
              {
                "type": "doc",
                "id": "mlapi-api/MLAPI.Transports.Multiplex.MultiplexTransportAdapter"
              },
            ]
          },
          {
            "type": "doc",
            "id": "mlapi-api/MLAPI.Transports.NetEventType"
          },
          {
            "collapsed": true,
            "type": "category",
            "label": "MLAPI.Transports.Tasks",
            "items": [
              {
                "type": "doc",
                "id": "mlapi-api/MLAPI.Transports.Tasks"
              },
              {
                "type": "doc",
                "id": "mlapi-api/MLAPI.Transports.Tasks.SocketTask"
              },
              {
                "type": "doc",
                "id": "mlapi-api/MLAPI.Transports.Tasks.SocketTasks"
              },
            ]
          },
          {
            "collapsed": true,
            "type": "category",
            "label": "MLAPI.Transports.Transport",
            "items": [
              {
                "type": "doc",
                "id": "mlapi-api/MLAPI.Transports.Transport"
              },
              {
                "type": "doc",
                "id": "mlapi-api/MLAPI.Transports.Transport.RequestChannelsDelegate"
              },
              {
                "type": "doc",
                "id": "mlapi-api/MLAPI.Transports.Transport.TransportEventDelegate"
              },
            ]
          },
          {
            "type": "doc",
            "id": "mlapi-api/MLAPI.Transports.TransportChannel"
          },
          {
            "collapsed": true,
            "type": "category",
            "label": "MLAPI.Transports.UNET",
            "items": [
              {
                "type": "doc",
                "id": "mlapi-api/MLAPI.Transports.UNET"
              },
              {
                "type": "doc",
                "id": "mlapi-api/MLAPI.Transports.UNET.InvalidConfigException"
              },
              {
                "type": "doc",
                "id": "mlapi-api/MLAPI.Transports.UNET.UnetTransport"
              },
            ]
          },
          {
            "type": "doc",
            "id": "mlapi-api/MLAPI.Transports.UnetChannel"
          },
        ]
      },
  ] 
}<|MERGE_RESOLUTION|>--- conflicted
+++ resolved
@@ -6,18 +6,6 @@
 
 module.exports = {
   mlapi: [
-    {
-      "collapsed": true,
-      "type": "category",
-      "label": "Migration from Unet to MLAPI",
-      "items": [
-                {
-          "type": "doc",
-          "id": "migration/migratingtomlapi"
-        },
-        
-      ]
-    },
   {
     "collapsed": true,
     "type": "category",
@@ -47,110 +35,8 @@
     "label": "MLAPI Basics",
     "items": [
       {
-<<<<<<< HEAD
-        "collapsed": true,
-        "type": "category",
-        "label": "Messaging System",
-        "items": [
-          {
-            "type": "doc",
-            "id": "mlapi-basics/messaging-system/introduction"
-          },
-          {
-            "collapsed": true,
-            "type": "category",
-            "label": "Network Update Loop System",
-            "items": [
-              {
-                "type": "doc",
-                "id": "mlapi-basics/messaging-system/network-update-loop-system/introduction"
-              },
-             {
-                "type": "doc",
-                "id": "mlapi-basics/messaging-system/network-update-loop-system/network-update-loop-reference"
-              },
-            ]
-            },
-          {
-            "collapsed": true,
-            "type": "category",
-            "label": "RPC Remote Procedure Call",
-            "items": [
-              {
-                "type": "doc",
-                "id": "mlapi-basics/messaging-system/clientrpc"
-              },
-              {
-                "type": "doc",
-                "id": "mlapi-basics/messaging-system/serverrpc"
-              },
-              {
-                "type": "doc",
-                "id": "mlapi-basics/messaging-system/reliability"
-              },
-              {
-                "type": "doc",
-                "id": "mlapi-basics/messaging-system/execution-table"
-              },
-              {
-                "type": "doc",
-                "id": "mlapi-basics/messaging-system/rpc-params"
-              },
-              {
-              "collapsed": true,
-              "type": "category",
-              "label": "Serialization",
-              "items": [
-                {
-                  "type": "doc",
-                  "id": "mlapi-basics/messaging-system/serialization/serialization-intro"                                                                                                                                                                                                                 
-                },
-                {
-                  "type": "doc",
-                  "id": "mlapi-basics/cprimitives"
-                },
-                {
-                  "type": "doc",
-                  "id": "mlapi-basics/unity-primitives"
-                },   {
-                  "type": "doc",
-                  "id": "mlapi-basics/enum_types"
-                },
-                {
-                  "type": "doc",
-                  "id": "mlapi-basics/static-arrays"
-                },  
-                { 
-                  "type": "doc",
-                  "id": "mlapi-basics/inetworkserializable-bitserializer"
-                  
-                },
-                {
-                  "type": "doc",
-                  "id": "mlapi-basics/serializable-reference"
-                },
-              
-              ]
-              },
-              {
-                "type": "doc",
-                "id": "mlapi-basics/messaging-system/backward-compatibility"
-              },
-              {
-                "type": "doc",
-                "id": "mlapi-basics/messaging-system/cross-compatibility"
-              },
-              {
-                "type": "doc",
-                "id": "mlapi-basics/messaging-system/deprecation-of-return-values"
-              },
-            ]
-          },
-        ]
-=======
         "type": "doc",
         "id": "mlapi-basics/networkedobject"
->>>>>>> 336f07fe
       },
       {
         "type": "doc",
@@ -237,41 +123,6 @@
         "type": "doc",
         "id": "troubleshooting/errormessages"
       }
-    ]
-  },
-  {
-    "collapsed": true,
-    "type": "category",
-    "label": "Glossary",
-    "items": [
-      /* {
-        "type": "doc",
-        "id": "reference/glossary/general-terms"
-      } */
-      {
-        "type": "doc",
-        "id": "reference/glossary/high-level-terminology"
-      },
-      {
-        "type": "doc",
-        "id": "reference/glossary/network-latency-management"
-      },
-      {
-        "type": "doc",
-        "id": "reference/glossary/network-models"
-      },
-      {
-        "type": "doc",
-        "id": "reference/glossary/network-terms"
-      },
-      {
-        "type": "doc",
-        "id": "reference/glossary/prioritization"
-      },
-      {
-        "type": "doc",
-        "id": "reference/glossary/relevancy"
-      },
     ]
   }
 ],
@@ -362,7 +213,7 @@
       "type": "doc",
       "id": "learn/faq"
     },
- ],
+  ],
   releasenotes: [
     {
       "type": "doc",
