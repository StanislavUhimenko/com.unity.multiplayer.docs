--- conflicted
+++ resolved
@@ -7,11 +7,7 @@
 hide_table_of_contents: false
 ---
 
-<<<<<<< HEAD
-Welcome to the Unity Multiplayer documentation site, where we support Open Source for code and docs! 
-=======
 Welcome to the Unity Multiplayer Networking documentation site, where we support Open Source for code and docs! 
->>>>>>> 75f9cedd
 
 This site is designed to provide you with the guides, references, APIs, tutorials, release notes, and more that you need to be successful with Unity Multiplayer features, including MLAPI and Transport. The blog goes further, highlighting announcements, featured contributions, team information, tips and tricks, and community spotlights. 
 
