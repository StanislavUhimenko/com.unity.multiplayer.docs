{
  "name": "mttdocs",
  "version": "0.0.0",
  "private": true,
  "scripts": {
    "docusaurus": "docusaurus",
    "start": "docusaurus start",
    "build": "docusaurus build",
    "swizzle": "docusaurus swizzle",
    "deploy": "docusaurus deploy",
    "serve": "docusaurus serve",
    "clear": "docusaurus clear",
    "write-translations": "docusaurus write-translations",
    "write-heading-ids": "docusaurus write-heading-ids"
  },
  "dependencies": {
    "@babel/helper-get-function-arity": "^7.16.7",
    "@babel/plugin-transform-modules-commonjs": "^7.13.8",
    "@docusaurus/core": "^2.4.0",
    "@docusaurus/plugin-client-redirects": "^2.4.0",
    "@docusaurus/plugin-google-analytics": "^2.4.0",
    "@docusaurus/plugin-sitemap": "^2.4.0",
    "@docusaurus/preset-classic": "2.4.0",
    "@docusaurus/theme-common": "^2.4.0",
    "@docusaurus/theme-mermaid": "^2.4.0",
    "@fortawesome/fontawesome-svg-core": "^6.3.0",
    "@fortawesome/free-brands-svg-icons": "6.3.0",
    "@fortawesome/free-solid-svg-icons": "^6.3.0",
    "@fortawesome/react-fontawesome": "^0.2.0",
    "@mdx-js/react": "^1.6.22",
    "@saucelabs/theme-github-codeblock": "^0.1.1",
    "chokidar": "^3.0.0",
<<<<<<< HEAD
    "clsx": "^1.1.1",
    "dns-packet": "^5.4.0",
=======
    "clsx": "^1.2.1",
    "dns-packet": "^5.2.2",
>>>>>>> 5a9c22fb
    "docusaurus-gtm-plugin": "^0.0.2",
    "docusaurus-plugin-sass": "^0.1.14",
    "mdx-mermaid": "^v1.3.2",
    "mermaid": "^10.0.2",
    "plugin-image-zoom": "github:ataft/plugin-image-zoom",
    "prism-react-renderer": "^1.2.0",
    "react": "^17.0.2",
    "react-dom": "^17.0.2",
    "react-iframe": "^1.8.0",
    "remark-math": "^5.1.1",
    "sass": "^1.30.0",
    "sass-loader": "^10.1.1",
    "ssri": "^8.0.1",
    "trim-newlines": "^3.0.1",
    "url": "^0.11.0",
    "webpack": "^5.0.0"
  },
  "browserslist": {
    "production": [
      ">0.5%",
      "not dead",
      "not op_mini all"
    ],
    "development": [
      "last 1 chrome version",
      "last 1 firefox version",
      "last 1 safari version"
    ]
  },
  "devDependencies": {
    "@docusaurus/eslint-plugin": "^2.4.0",
    "@docusaurus/module-type-aliases": "^2.4.0",
    "eslint-config-prettier": "^8.7.0",
    "eslint-plugin-prettier": "^4.2.1",
    "prettier": "2.8.4"
  },
  "engines": {
    "node": ">=16.14"
  }
}<|MERGE_RESOLUTION|>--- conflicted
+++ resolved
@@ -30,13 +30,8 @@
     "@mdx-js/react": "^1.6.22",
     "@saucelabs/theme-github-codeblock": "^0.1.1",
     "chokidar": "^3.0.0",
-<<<<<<< HEAD
-    "clsx": "^1.1.1",
-    "dns-packet": "^5.4.0",
-=======
     "clsx": "^1.2.1",
     "dns-packet": "^5.2.2",
->>>>>>> 5a9c22fb
     "docusaurus-gtm-plugin": "^0.0.2",
     "docusaurus-plugin-sass": "^0.1.14",
     "mdx-mermaid": "^v1.3.2",
