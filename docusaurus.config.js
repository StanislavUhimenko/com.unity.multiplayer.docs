--- conflicted
+++ resolved
@@ -78,14 +78,9 @@
                 label: 'Unity MLAPI',
               },
               {
-<<<<<<< HEAD
-                to: 'transport/introduction',
-                label: 'Unity Transport',
-=======
                 to: 'introduction',
                 label: 'Unity Transport',
                 docsPluginId: 'transport',
->>>>>>> 5b680eb9
               },
             ]
           },
@@ -428,8 +423,6 @@
         },
       ],
       [
-<<<<<<< HEAD
-=======
         '@docusaurus/plugin-content-docs',
         {
           id: 'transport',
@@ -474,7 +467,6 @@
         },
       ],
       [
->>>>>>> 5b680eb9
         'docusaurus-plugin-includes',
         // https://github.com/simologos/docusaurus-plugin-includes#readme
         {
