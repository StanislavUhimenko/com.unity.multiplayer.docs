// Docusaurus v2, see package.json for versions
//const remarkCustomBlocks = require('remark-custom-blocks');
module.exports = {
  title: 'Unity Multiplayer',
  tagline: 'Build multiplayer games in Unity',
  url: 'https://your-docusaurus-test-site.com',
  baseUrl: '/',
  onBrokenLinks: 'throw',
  onBrokenMarkdownLinks: 'warn',
  favicon: 'img/favicon.ico',
  organizationName: 'unity', // Usually your GitHub org/user name.
  projectName: 'docusaurus', // Usually your repo name.
  themeConfig: {
    //gtag: {
      //trackingID: 'UA-123456789-1',
      // Optional fields.
      //anonymizeIP: true, // Should IPs be anonymized?
    //},
    colorMode: {
      defaultMode: 'dark',
      disableSwitch: false,
      respectPrefersColorScheme: true,

      switchConfig: {
        // CSS to apply to dark icon,
        // React inline style object
        // see https://reactjs.org/docs/dom-elements.html#style
        darkIcon: '\u{1F319}',
        darkIconStyle: {
          marginLeft: '1px',
        },
        lightIcon: '\u{1F324}',

        lightIconStyle: {
          marginLeft: '1px',
        },
      }
    },
    navbar: {
      title: 'Unity Multiplayer Documentation',
      logo: {
        alt: 'Unity',
        src: 'img/logo.png',
      },
      items: [
        {
          label: 'Docs',
          position: 'left',
          items: [
            {
              type: 'doc',
              to: 'docs/getting-started/about-mlapi',
              label: 'MLAPI',
            },
            {
              type: 'doc',
              to: 'docs/transport/introduction',
              label: 'Transport',
            },
          ]
        },
        {
          type: 'doc',
          docId: 'mlapi-api/introduction',
          label: 'API',
          position: 'left',
        },
        {
          type: 'doc',
<<<<<<< HEAD
          docId: 'tutorials/introduction',
          label: 'Tutorials',
=======
          docId: 'learn/introduction',
          label: 'Learn',
>>>>>>> 9291bffa
          position: 'left',
        },
        {
          type: 'doc',
          docId: 'release-notes/introduction',
          label: 'Release Notes',
          position: 'left',
        },
        {to: 'blog', label: 'Blog', position: 'right'},
        { 
          className: 'navbar-github-link',
          position: 'right',
          items: [
            {
              label: 'GitHub Doc Repo',
              href: 'https://github.com/Unity-Technologies/com.unity.multiplayer.docs',
            },
            {
              label: 'GitHub Code Repo',
              href: 'https://github.com/Unity-Technologies/com.unity.multiplayer.mlapi',
            },
            {
              label: 'Contribution Guide',
              href: 'https://github.com/Unity-Technologies/com.unity.multiplayer.docs/wiki',

            },
            {
              type: 'doc',
              to: 'docs/template',
              label: 'Doc Template',
            },
          ]
        },
        {
          position: 'right',
          //label: 'Community',
          className: 'navbar-grid-menu',
          items: [
            /*{
              type: 'doc',
              to: 'docs/roadmap',
              label: 'Multiplayer Roadmap',
            },*/
            { 
              label: 'Discord',
              href: 'http://discord.mlapi.network/',
            },
            {
              label: 'Unity Multiplayer Forum',
              href: 'https://forum.unity.com/forums/multiplayer.26/',
            },
          ]
          },
      ],
    },
    prism: {
      additionalLanguages: ['csharp', 'powershell', 'java', 'markdown'],
    },
    footer: {
      style: 'dark',
      links: [
        {
          title: 'Unity',
          items: [
            {
              label: 'Our Company',
              href: 'https://unity.com/',
            },
            {
              label: 'Unity Learn',
              href: 'https://learn.unity.com/',
            },
            {
              label: 'Unity Manual',
              href: 'https://docs.unity3d.com/Manual/index.html',
            },
            {
              label: 'Unity Scripting Reference',
              href: 'https://docs.unity3d.com/ScriptReference/index.html',
            },
          ],
        },
        {
          title: 'Multiplayer',
          items: [
            {
              label: 'Licenses',
              type: 'doc',
              to: 'docs/license',
            },
            {
              label: 'Releases',
              href: 'https://github.com/Unity-Technologies/com.unity.multiplayer.mlapi/releases/',
            },
            {
              label: 'GitHub - Code',
              href: 'https://github.com/Unity-Technologies/com.unity.multiplayer.mlapi',
            },
            {
              label: 'GitHub - Docs',
              href: 'https://github.com/Unity-Technologies/com.unity.multiplayer.docs',
            },
            {
              label: 'Multiplayer RFCs',
              href: 'https://github.com/Unity-Technologies/com.unity.multiplayer.rfcs',
            },
          ],
        },
        {
          title: 'Contact',
          items: [
            /*{
              type: 'doc',
              to: 'docs/roadmap',
              label: 'Multiplayer Roadmap',
            },*/
            {
              label: 'Unity Blog',
              href: 'https://blogs.unity3d.com/',
            },
            {
              label: 'Forums',
              href: 'https://forum.unity.com/',
            },
            {
              label: 'Discord',
              href: 'http://discord.mlapi.network/',
            },
          ],
        },
      ],
      copyright: `Copyright © ${new Date().getFullYear()} Unity Technologies. Built with Docusaurus.`,
    },
  },
  presets: [
    [
      '@docusaurus/preset-classic',
      {
        docs: {
          sidebarPath: require.resolve('./sidebars.js'),
          showLastUpdateAuthor: true,
          showLastUpdateTime: true,
          // Edit this page repo domain URL
          editUrl: 'https://github.com/Unity-Technologies/com.unity.multiplayer.docs/edit/master/',
          admonitions: {
            customTypes: {
              contribution: {
                keyword: `contribution`,
                infima: true,
                svg: '<svg xmlns="http://www.w3.org/2000/svg" viewBox="0 0 24 24" fill="black" width="36px" height="36px"><path d="M0 0h24v24H0V0z" fill="none"/><path d="M11.99 2C6.47 2 2 6.48 2 12s4.47 10 9.99 10C17.52 22 22 17.52 22 12S17.52 2 11.99 2zm3.23 15.39L12 15.45l-3.22 1.94c-.38.23-.85-.11-.75-.54l.85-3.66-2.83-2.45c-.33-.29-.15-.84.29-.88l3.74-.32 1.46-3.45c.17-.41.75-.41.92 0l1.46 3.44 3.74.32c.44.04.62.59.28.88l-2.83 2.45.85 3.67c.1.43-.36.77-.74.54z" fill="#855EF0"/></svg>'
              },
              funfact: {
                keyword: `funfact`,
                infima: true,
                svg: '<svg xmlns="http://www.w3.org/2000/svg" enable-background="new 0 0 24 24" viewBox="0 0 24 24" fill="black" width="24px" height="24px"><g><rect fill="none" height="24" width="24" x="0" y="0"/></g><g><path d="M20,2H4C2.9,2,2,2.9,2,4v18l4-4h14c1.1,0,2-0.9,2-2V4C22,2.9,21.1,2,20,2z M13.57,11.57L12,15l-1.57-3.43L7,10l3.43-1.57 L12,5l1.57,3.43L17,10L13.57,11.57z"/></g></svg>'
              },
              bestpractice: {
                keyword: `bestpractice`,
                infima: true,
                svg: '<svg xmlns="http://www.w3.org/2000/svg" viewBox="0 0 24 24" fill="black" width="18px" height="18px"><path d="M0 0h24v24H0z" fill="none"/><path d="M23 12l-2.44-2.78.34-3.68-3.61-.82-1.89-3.18L12 3 8.6 1.54 6.71 4.72l-3.61.81.34 3.68L1 12l2.44 2.78-.34 3.69 3.61.82 1.89 3.18L12 21l3.4 1.46 1.89-3.18 3.61-.82-.34-3.68L23 12zm-10 5h-2v-2h2v2zm0-4h-2V7h2v6z"/></svg>'
              },
              faq: {
                keyword: `faq`,
                infima: true,
                svg: '<svg xmlns="http://www.w3.org/2000/svg" viewBox="0 0 24 24" fill="black" width="24px" height="24px"><path d="M0 0h24v24H0z" fill="none"/><path d="M12 2C6.48 2 2 6.48 2 12s4.48 10 10 10 10-4.48 10-10S17.52 2 12 2zm1 17h-2v-2h2v2zm2.07-7.75l-.9.92C13.45 12.9 13 13.5 13 15h-2v-.5c0-1.1.45-2.1 1.17-2.83l1.24-1.26c.37-.36.59-.86.59-1.41 0-1.1-.9-2-2-2s-2 .9-2 2H8c0-2.21 1.79-4 4-4s4 1.79 4 4c0 .88-.36 1.68-.93 2.25z"/></svg>'
              },
              unity: {
                keyword: `unity`,
                infima: true,
                svg: '<svg width="25px" height="24px" viewBox="0 0 507 506" version="1.1" xmlns="http://www.w3.org/2000/svg" xmlns:xlink="http://www.w3.org/1999/xlink"><g id="Page-1" stroke="none" stroke-width="1" fill="none" fill-rule="evenodd"><g id="unity-logo-black" fill="#757575" fill-rule="nonzero"><path d="M451.009018,0.49163636 L244.575273,54.2842182 L214.027491,106.713018 L152.028945,106.261527 L0.92378182,253.214836 L152.028945,400.135564 L213.994909,399.684073 L244.612509,452.080291 L451.009018,505.872873 L506.305018,305.192145 L474.886836,253.214836 L506.305018,201.237527 L451.009018,0.49163636 Z M218.998545,115.151709 L376.908655,75.6811636 L286.261382,228.387491 L104.943564,228.387491 L218.998545,115.151709 Z M218.998545,391.240727 L104.943564,278.0096 L286.261382,278.0096 L376.908655,430.711273 L218.998545,391.240727 Z M421.098909,405.888582 L330.419055,253.214836 L421.098909,100.475927 L464.884218,253.214836 L421.098909,405.888582 L421.098909,405.888582 Z" id="Fill-1"></path></g></g></svg>'
              }
            }
          },
          /*remarkPlugins: [
            [ remarkCustomBlocks, { options: {
                columns: {
                  classes: 'columns-table',
                  title: 'optional',
                },
            },
          },
          ]
          ]*/
        },
        theme: {
          customCss: require.resolve('./src/css/unity-custom.scss'),
          
        },
      },
    ],
  ],
  plugins: [
    //'@docusaurus/plugin-google-gtag'
      'plugin-image-zoom',
      'docusaurus-plugin-sass',
      '@saucelabs/theme-github-codeblock'
  ],
};<|MERGE_RESOLUTION|>--- conflicted
+++ resolved
@@ -67,13 +67,8 @@
         },
         {
           type: 'doc',
-<<<<<<< HEAD
-          docId: 'tutorials/introduction',
-          label: 'Tutorials',
-=======
           docId: 'learn/introduction',
           label: 'Learn',
->>>>>>> 9291bffa
           position: 'left',
         },
         {
