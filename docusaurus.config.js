--- conflicted
+++ resolved
@@ -531,13 +531,8 @@
           {
             redirects: [
               {
-<<<<<<< HEAD
-                to: 'https://docs-multiplayer.unity3d.com/netcode/current/learn/bossroom',
-                from: 'https://docs-multiplayer.unity3d.com/docs/learn/bossroom/index.html',
-=======
                 to: '/netcode/current/learn/bossroom',
                 from: '/docs/learn/bossroom/index.html',
->>>>>>> 02d1fa1e
               },
             ]
           },
