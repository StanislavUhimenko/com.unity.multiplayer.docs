--- conflicted
+++ resolved
@@ -51,15 +51,12 @@
         },
         {
           type: 'doc',
-<<<<<<< HEAD
           docId: 'tools/introduction',
           label: 'Tools',
           position: 'left',
         },
         {
           type: 'doc',
-=======
->>>>>>> ab224d5e
           docId: 'tutorials/introduction',
           label: 'Tutorials',
           position: 'left',
