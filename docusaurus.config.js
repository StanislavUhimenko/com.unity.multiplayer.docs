// Docusaurus v2, see package.json for versions
//const remarkCustomBlocks = require('remark-custom-blocks');
module.exports = {
  title: 'Unity Multiplayer Technology',
  tagline: 'MLAPI and MTT Guides',
  url: 'https://your-docusaurus-test-site.com',
  baseUrl: '/',
  onBrokenLinks: 'throw',
  onBrokenMarkdownLinks: 'warn',
  favicon: 'img/favicon.ico',
  organizationName: 'unity', // Usually your GitHub org/user name.
  projectName: 'docusaurus', // Usually your repo name.
  themeConfig: {
    //gtag: {
      //trackingID: 'UA-123456789-1',
      // Optional fields.
      //anonymizeIP: true, // Should IPs be anonymized?
    //},
    colorMode: {
      defaultMode: 'dark',
      disableSwitch: false,
      respectPrefersColorScheme: true,

      switchConfig: {
        // CSS to apply to dark icon,
        // React inline style object
        // see https://reactjs.org/docs/dom-elements.html#style
        darkIcon: '\u{1F319}',
        darkIconStyle: {
          marginLeft: '1px',
        },
        lightIcon: '\u{1F324}',

        lightIconStyle: {
          marginLeft: '1px',
        },
      }
    },
    navbar: {
      title: 'Unity Multiplayer Technology',
      logo: {
        alt: 'Unity',
        src: 'img/logo.png',
      },
      items: [
        {
<<<<<<< HEAD
          to: 'docs',
          activeBasePath: 'docs',
          label: 'MLAPI SDK',
=======
          type: 'doc',
          docId: 'about-mlapi',
          label: 'MLAPI Docs',
          position: 'left',
        },
        {
          type: 'doc',
          docId: 'tutorials/introduction',
          label: 'Tutorials',
          position: 'left',
        },
        {
          type: 'doc',
          docId: 'release-notes/introduction',
          label: 'Release Notes',
>>>>>>> ab224d5e
          position: 'left',
        },
        { 
          //href: 'https://github.com/Unity-Technologies/com.unity.multiplayer.docs',
          className: 'navbar-github-link',
          position: 'right',
          items: [
            {
              label: 'GitHub Doc Repo',
              href: 'https://github.com/Unity-Technologies/com.unity.multiplayer.docs',
            },
            {
              label: 'GitHub Code Repo',
              href: 'https://github.com/Unity-Technologies/com.unity.multiplayer.mlapi',
            },
          ]
        },
        {
          position: 'right',
          //label: 'Community',
          className: 'navbar-grid-menu',
          items: [
            { 
              label: 'Discord',
              href: 'http://discord.mlapi.network/',
            },
            {
              label: 'Unity Multiplayer Forum',
              href: 'https://forum.unity.com/forums/multiplayer.26/',
            },
          ]
          },
      ],
    },
    prism: {
      additionalLanguages: ['csharp', 'powershell', 'java', 'markdown'],
    },
    footer: {
      style: 'dark',
      links: [
        {
          title: 'Unity',
          items: [
            {
              label: 'Our Company',
              href: 'https://unity.com/',
            },
            {
              label: 'Unity Learn',
              href: 'https://learn.unity.com/',
            },
            {
              label: 'Unity Manual',
              href: 'https://docs.unity3d.com/Manual/index.html',
            },
            {
              label: 'Unity Scripting Reference',
              href: 'https://docs.unity3d.com/ScriptReference/index.html',
            },
          ],
        },
        {
          title: 'Multiplayer',
          items: [
            {
              label: 'Releases',
              href: 'https://github.com/Unity-Technologies/com.unity.multiplayer.mlapi/releases/',
            },
            {
              label: 'GitHub - Code',
              href: 'https://github.com/Unity-Technologies/com.unity.multiplayer.mlapi',
            },
            {
              label: 'GitHub - Docs',
              href: 'https://github.com/Unity-Technologies/com.unity.multiplayer.docs',
            },
            {
              label: 'Multiplayer RFCs',
              href: 'https://github.com/Unity-Technologies/com.unity.multiplayer.rfcs',
            },
          ],
        },
        {
          title: 'Contact',
          items: [
            {
              label: 'Blog',
              href: 'https://blogs.unity3d.com/',
            },
            {
              label: 'Forums',
              href: 'https://forum.unity.com/',
            },
            {
              label: 'Discord',
              href: 'http://discord.mlapi.network/',
            },
          ],
        },
      ],
      copyright: `Copyright © ${new Date().getFullYear()} Unity Technologies. Built with Docusaurus.`,
    },
  },
  presets: [
    [
      '@docusaurus/preset-classic',
      {
        docs: {
          sidebarPath: require.resolve('./sidebars.js'),
          // Please change this to your repo.
          // editUrl: 'https://github.com/facebook/docusaurus/edit/master/website/',
          admonitions: {
            customTypes: {
              contribution: {
                keyword: `contribution`,
                infima: true,
                svg: '<svg xmlns="http://www.w3.org/2000/svg" viewBox="0 0 24 24" fill="black" width="36px" height="36px"><path d="M0 0h24v24H0V0z" fill="none"/><path d="M11.99 2C6.47 2 2 6.48 2 12s4.47 10 9.99 10C17.52 22 22 17.52 22 12S17.52 2 11.99 2zm3.23 15.39L12 15.45l-3.22 1.94c-.38.23-.85-.11-.75-.54l.85-3.66-2.83-2.45c-.33-.29-.15-.84.29-.88l3.74-.32 1.46-3.45c.17-.41.75-.41.92 0l1.46 3.44 3.74.32c.44.04.62.59.28.88l-2.83 2.45.85 3.67c.1.43-.36.77-.74.54z" fill="#855EF0"/></svg>'
              }
            }
          },
          /*remarkPlugins: [
            [ remarkCustomBlocks, { options: {
                columns: {
                  classes: 'columns-table',
                  title: 'optional',
                },
            },
          },
          ]
          ]*/
        },
        theme: {
          customCss: require.resolve('./src/css/unity-custom.scss'),
        },
      },
    ],
  ],
  plugins: [
    //'@docusaurus/plugin-google-gtag'
      'plugin-image-zoom',
      'docusaurus-plugin-sass'
  ],
};<|MERGE_RESOLUTION|>--- conflicted
+++ resolved
@@ -44,11 +44,6 @@
       },
       items: [
         {
-<<<<<<< HEAD
-          to: 'docs',
-          activeBasePath: 'docs',
-          label: 'MLAPI SDK',
-=======
           type: 'doc',
           docId: 'about-mlapi',
           label: 'MLAPI Docs',
@@ -64,7 +59,6 @@
           type: 'doc',
           docId: 'release-notes/introduction',
           label: 'Release Notes',
->>>>>>> ab224d5e
           position: 'left',
         },
         { 
