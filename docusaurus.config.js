--- conflicted
+++ resolved
@@ -51,15 +51,12 @@
         },
         {
           type: 'doc',
-<<<<<<< HEAD
           docId: 'tools/introduction',
           label: 'Tools',
           position: 'left',
         },
         {
           type: 'doc',
-=======
->>>>>>> decdfb22
           docId: 'tutorials/introduction',
           label: 'Tutorials',
           position: 'left',
