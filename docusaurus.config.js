// Docusaurus v2, see package.json for versions
module.exports = {
    title: 'Unity Multiplayer Networking',
    tagline: 'Build multiplayer games in Unity',
    url: 'https://docs-multiplayer.unity3d.com/',
    baseUrl: '/',
    onBrokenLinks: 'throw',
    onBrokenMarkdownLinks: 'warn',
    favicon: 'img/favicon.ico',
    organizationName: 'unity', // Usually your GitHub org/user name.
    projectName: 'docusaurus', // Usually your repo name.
    scripts: [{
      //OneTrust Cookie required by Unity web team
        src: 'https://cdn.cookielaw.org/scripttemplates/otSDKStub.js', 
        async: true,
        'data-domain-script': '6e91be4c-3145-4ea2-aa64-89d716064836'
    }],
    themeConfig: {
      //button on sidebar
      hideableSidebar: true,
      announcementBar: {
        id: 'prerelease', // Any value that will identify this message.
        content:
          '⭐️ Boss Room is live April 7th 2021! See our <a href="https://docs-multiplayer.unity3d.com/blog/2021/04/07/boss-room-live">pre-release docs!</a> ⭐️',
          //'⭐️ If you like our documentation, give it a star on <a target="_blank" rel="noopener noreferrer" href="https://github.com/Unity-Technologies/com.unity.multiplayer.docs">GitHub</a> and <a target="_blank" rel="noopener noreferrer" href="https://github.com/Unity-Technologies/com.unity.multiplayer.docs/wiki">contribute</a>! ⭐️',
        backgroundColor: '#3578e5', // Defaults to `#fff`.
        textColor: '#ffffff', // Defaults to `#000`.
        isCloseable: true, // Defaults to `true`.
      },
      algolia: {
        apiKey: 'dd157a25931bf7948bfc08e79fbe2c8c',
        appId: '42DEOQD6E7',
        indexName: 'MultiplayerDocs',
  
        // Optional: for versioned docs
        //contextualSearch: false,
  
        // Optional: Algolia search parameters
        //searchParameters: {},
  
        //... other Algolia params
      },
  
      colorMode: {
        defaultMode: 'dark',
        disableSwitch: false,
        respectPrefersColorScheme: true,
  
        switchConfig: {
          // CSS to apply to dark icon,
          // React inline style object
          // see https://reactjs.org/docs/dom-elements.html#style
          darkIcon: '\u{1F319}',
          darkIconStyle: {
            marginLeft: '1px',
          },
          lightIcon: '\u{1F324}',
  
          lightIconStyle: {
            marginLeft: '1px',
          },
        }
      },
      navbar: {
        title: 'Unity Multiplayer Networking',
        logo: {
          alt: 'Unity',
          src: 'img/logo.png',
        },
        items: [
          {
            label: 'Docs',
            position: 'left',
            items: [
              {
                type: 'doc',
                to: 'docs/getting-started/about-mlapi',
                label: 'MLAPI',
              },
              {
                type: 'doc',
                to: 'docs/transport/introduction',
                label: 'Transport',
              },
            ]
          },
          {
            type: 'doc',
            docId: 'mlapi-api/introduction',
            label: 'API',
            position: 'left',
          },
          {
            type: 'doc',
            docId: 'learn/introduction',
            label: 'Learn',
            position: 'left',
          },
          {
            type: 'doc',
            docId: 'release-notes/introduction',
            label: 'Release Notes',
            position: 'left',
          },
          
          { 
            className: 'navbar-github-link',
            position: 'right',
            items: [
              {
                label: 'Doc Repo',
                href: 'https://github.com/Unity-Technologies/com.unity.multiplayer.docs',
              },
              {
                label: 'MLAPI Code Repo',
                href: 'https://github.com/Unity-Technologies/com.unity.multiplayer.mlapi',
              },
              {
                label: 'Boss Room Repo',
                href: 'https://github.com/Unity-Technologies/com.unity.multiplayer.samples.coop',
              },
              {
                label: 'Contribution Guide',
                href: 'https://github.com/Unity-Technologies/com.unity.multiplayer.docs/wiki',
              },
              {
                type: 'doc',
                to: 'docs/template',
                label: 'Doc Template',
              },
            ]
          },
          {
            position: 'right',
            //label: 'Community',
            className: 'navbar-grid-menu',
            items: [
              {to: 'blog', label: 'Blog', position: 'right'},
              {
                label: 'Product Roadmap',
                href: 'https://resources.unity.com/unity-engine-roadmap/multiplayer',
              },
              { 
                label: 'Discord',
                href: 'https://discord.gg/buMxnnPvTb',
              },
              {
                label: 'Unity Multiplayer Forum',
                href: 'https://forum.unity.com/forums/multiplayer.26/',
              },
            ]
            },
        ],
      },
      prism: {
        theme: require('prism-react-renderer/themes/vsLight'),
        darkTheme: require('prism-react-renderer/themes/vsDark'),
        additionalLanguages: ['csharp', 'powershell', 'java', 'markdown'],
      },
      footer: {
        style: 'dark',
        links: [
          {
            title: 'Unity',
            items: [
              {
                label: 'Our Company',
                href: 'https://unity.com/',
              },
              {
                label: 'Unity Learn',
                href: 'https://learn.unity.com/',
              },
              {
                label: 'Unity Manual',
                href: 'https://docs.unity3d.com/Manual/index.html',
              },
              {
                label: 'Unity Scripting Reference',
                href: 'https://docs.unity3d.com/ScriptReference/index.html',
              },
            ],
          },
          {
            title: 'Multiplayer Networking',
            items: [
              {
                label: 'Licenses',
                type: 'doc',
                to: 'docs/license',
              },
              {
                label: 'Product Roadmap',
                href: 'https://resources.unity.com/unity-engine-roadmap/multiplayer',
              },
              {
                label: 'GitHub - Code',
                href: 'https://github.com/Unity-Technologies/com.unity.multiplayer.mlapi',
              },
              {
                label: 'GitHub - Docs',
                href: 'https://github.com/Unity-Technologies/com.unity.multiplayer.docs',
              },
              {
                label: 'MLAPI Releases',
<<<<<<< HEAD
                href: 'https://github.com/Unity-Technologies/com.unity.multiplayer.mlapi/releases/',
              },
              {
                label: 'Boss Room Release',
=======
>>>>>>> 6bc90435
                href: 'https://github.com/Unity-Technologies/com.unity.multiplayer.mlapi/releases/',
              },
              {
                label: 'Boss Room Release',
                href: 'https://github.com/Unity-Technologies/com.unity.multiplayer.samples.coop/releases/latest',
              },
              {
                label: 'Multiplayer RFCs',
                href: 'https://github.com/Unity-Technologies/com.unity.multiplayer.rfcs',
              },
            ],
          },
          {
            title: 'Contact',
            items: [
              {
                label: 'Unity Blog',
                href: 'https://blogs.unity3d.com/',
              },
              {
                label: 'Forums',
                href: 'https://forum.unity.com/',
              },
              {
                label: 'Discord',
                href: 'https://discord.gg/buMxnnPvTb',
              },
            ],
          },
        ],
        copyright: `Copyright © ${new Date().getFullYear()} Unity Technologies. Built with Docusaurus.`,
      },
    },
    presets: [
      [
        '@docusaurus/preset-classic',
        {
          docs: {
            sidebarPath: require.resolve('./sidebars.js'),
            showLastUpdateAuthor: true,
            showLastUpdateTime: true,
            // Edit this page repo domain URL
            editUrl: 'https://github.com/Unity-Technologies/com.unity.multiplayer.docs/edit/master/',
            admonitions: {
              customTypes: {
                contribution: {
                  keyword: `contribution`,
                  infima: true,
                  svg: '<svg xmlns="http://www.w3.org/2000/svg" viewBox="0 0 24 24" fill="black" width="36px" height="36px"><path d="M0 0h24v24H0V0z" fill="none"/><path d="M11.99 2C6.47 2 2 6.48 2 12s4.47 10 9.99 10C17.52 22 22 17.52 22 12S17.52 2 11.99 2zm3.23 15.39L12 15.45l-3.22 1.94c-.38.23-.85-.11-.75-.54l.85-3.66-2.83-2.45c-.33-.29-.15-.84.29-.88l3.74-.32 1.46-3.45c.17-.41.75-.41.92 0l1.46 3.44 3.74.32c.44.04.62.59.28.88l-2.83 2.45.85 3.67c.1.43-.36.77-.74.54z" fill="#855EF0"/></svg>'
                },
                funfact: {
                  keyword: `funfact`,
                  infima: true,
                  svg: '<svg xmlns="http://www.w3.org/2000/svg" enable-background="new 0 0 24 24" viewBox="0 0 24 24" fill="black" width="24px" height="24px"><g><rect fill="none" height="24" width="24" x="0" y="0"/></g><g><path d="M20,2H4C2.9,2,2,2.9,2,4v18l4-4h14c1.1,0,2-0.9,2-2V4C22,2.9,21.1,2,20,2z M13.57,11.57L12,15l-1.57-3.43L7,10l3.43-1.57 L12,5l1.57,3.43L17,10L13.57,11.57z"/></g></svg>'
                },
                bestpractice: {
                  keyword: `bestpractice`,
                  infima: true,
                  svg: '<svg xmlns="http://www.w3.org/2000/svg" viewBox="0 0 24 24" fill="black" width="18px" height="18px"><path d="M0 0h24v24H0z" fill="none"/><path d="M23 12l-2.44-2.78.34-3.68-3.61-.82-1.89-3.18L12 3 8.6 1.54 6.71 4.72l-3.61.81.34 3.68L1 12l2.44 2.78-.34 3.69 3.61.82 1.89 3.18L12 21l3.4 1.46 1.89-3.18 3.61-.82-.34-3.68L23 12zm-10 5h-2v-2h2v2zm0-4h-2V7h2v6z"/></svg>'
                },
                faq: {
                  keyword: `faq`,
                  infima: true,
                  svg: '<svg xmlns="http://www.w3.org/2000/svg" viewBox="0 0 24 24" fill="black" width="24px" height="24px"><path d="M0 0h24v24H0z" fill="none"/><path d="M12 2C6.48 2 2 6.48 2 12s4.48 10 10 10 10-4.48 10-10S17.52 2 12 2zm1 17h-2v-2h2v2zm2.07-7.75l-.9.92C13.45 12.9 13 13.5 13 15h-2v-.5c0-1.1.45-2.1 1.17-2.83l1.24-1.26c.37-.36.59-.86.59-1.41 0-1.1-.9-2-2-2s-2 .9-2 2H8c0-2.21 1.79-4 4-4s4 1.79 4 4c0 .88-.36 1.68-.93 2.25z"/></svg>'
                },
                unity: {
                  keyword: `unity`,
                  infima: true,
                  svg: '<svg width="25px" height="24px" viewBox="0 0 507 506" version="1.1" xmlns="http://www.w3.org/2000/svg" xmlns:xlink="http://www.w3.org/1999/xlink"><g id="Page-1" stroke="none" stroke-width="1" fill="none" fill-rule="evenodd"><g id="unity-logo-black" fill="#757575" fill-rule="nonzero"><path d="M451.009018,0.49163636 L244.575273,54.2842182 L214.027491,106.713018 L152.028945,106.261527 L0.92378182,253.214836 L152.028945,400.135564 L213.994909,399.684073 L244.612509,452.080291 L451.009018,505.872873 L506.305018,305.192145 L474.886836,253.214836 L506.305018,201.237527 L451.009018,0.49163636 Z M218.998545,115.151709 L376.908655,75.6811636 L286.261382,228.387491 L104.943564,228.387491 L218.998545,115.151709 Z M218.998545,391.240727 L104.943564,278.0096 L286.261382,278.0096 L376.908655,430.711273 L218.998545,391.240727 Z M421.098909,405.888582 L330.419055,253.214836 L421.098909,100.475927 L464.884218,253.214836 L421.098909,405.888582 L421.098909,405.888582 Z" id="Fill-1"></path></g></g></svg>'
                }
              }
            },
          },
          blog: {
            postsPerPage: 3,
            feedOptions: {
              type: 'all',
              copyright: `Copyright © ${new Date().getFullYear()} Facebook, Inc.`,
              },
            blogSidebarCount: 'ALL',
            blogSidebarTitle: 'All our posts',
          },
          theme: {
            customCss: require.resolve('./src/css/unity-custom.scss'),
          },
          sitemap: {
            changefreq: 'weekly',
            priority: 0.5,
            trailingSlash: true, //do not change, search requires
          },
        },
      ],
    ],
    plugins: [
      [require.resolve('docusaurus-gtm-plugin'),
      {
        id: 'GTM-5V25JL6', // GTM Container ID
      }],
        'plugin-image-zoom',
        'docusaurus-plugin-sass',
        '@saucelabs/theme-github-codeblock',
        'react-iframe'
    ],
  };<|MERGE_RESOLUTION|>--- conflicted
+++ resolved
@@ -203,13 +203,6 @@
               },
               {
                 label: 'MLAPI Releases',
-<<<<<<< HEAD
-                href: 'https://github.com/Unity-Technologies/com.unity.multiplayer.mlapi/releases/',
-              },
-              {
-                label: 'Boss Room Release',
-=======
->>>>>>> 6bc90435
                 href: 'https://github.com/Unity-Technologies/com.unity.multiplayer.mlapi/releases/',
               },
               {
