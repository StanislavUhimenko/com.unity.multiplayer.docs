const admonitions = require("./config/admonitions.config.js");
const scripts = require("./config/scripts.config.js");

module.exports = {
  title: "Unity Multiplayer Networking",
  tagline: "Build multiplayer games in Unity",
  url: "https://docs-multiplayer.unity3d.com/",
  staticDirectories: ["public", "static"],
  baseUrl: "/",
  onBrokenLinks: "ignore", // todo: review and set to throw or at least warn
  onBrokenMarkdownLinks: "ignore", // todo: review and set to throw or at least warn
  favicon: "img/favicon.ico",
  trailingSlash: true,
  organizationName: "unity", // Usually your GitHub org/user name.
  projectName: "docusaurus", // Usually your repo name.
  scripts,
  markdown: {
    mermaid: true,
  },
  themes: ["@docusaurus/theme-mermaid"],
  themeConfig: {
    mermaid: {
      theme: { light: "neutral", dark: "dark" },
    },
    docs: {
      sidebar: {
        hideable: true,
      },
    },
    // Announcement across entire site at top of pages
    announcementBar: {
      id: "prerelease", // Any value that will identify this message.
      content:
        '⭐️ If you like our documentation, give it a star on <a target="_blank" rel="noopener noreferrer" href="https://github.com/Unity-Technologies/com.unity.multiplayer.docs">GitHub</a> and <a target="_blank" rel="noopener noreferrer" href="https://github.com/Unity-Technologies/com.unity.multiplayer.docs/wiki">contribute</a>! ⭐️',
      backgroundColor: "#3578e5", // Defaults to `#fff`.
      textColor: "#ffffff", // Defaults to `#000`.
      isCloseable: true, // Defaults to `true`.
    },
    algolia: {
      apiKey: "dd157a25931bf7948bfc08e79fbe2c8c",
      appId: "42DEOQD6E7",
      indexName: "MultiplayerDocs",

      // Optional: for versioned docs
      //contextualSearch: false,

      // Optional: Algolia search parameters
      //searchParameters: {},

      //... other Algolia params
    },

    colorMode: {
      defaultMode: "dark",
      disableSwitch: false,
      respectPrefersColorScheme: true,
    },
    // Code block themes and languages
    prism: {
      theme: require("prism-react-renderer/themes/vsLight"),
      darkTheme: require("prism-react-renderer/themes/vsDark"),
      additionalLanguages: ["csharp", "powershell", "java", "markdown"],
    },
    // FOOTER links and content
    footer: {
      style: "dark",
      links: [
        {
          title: "Unity",
          items: [
            {
              label: "Our Company",
              href: "https://unity.com/",
            },
            {
              label: "Unity Learn",
              href: "https://learn.unity.com/",
            },
            {
              label: "Unity Manual",
              href: "https://docs.unity3d.com/Manual/index.html",
            },
            {
              label: "Unity Scripting Reference",
              href: "https://docs.unity3d.com/ScriptReference/index.html",
            },
          ],
        },
        {
          title: "Multiplayer Networking",
          items: [
            {
              label: "Licenses",
              type: "doc",
              to: "/reference/license",
              docsPluginId: "reference",
            },
            {
              label: "GitHub - Netcode",
              href: "https://github.com/Unity-Technologies/com.unity.netcode.gameobjects",
            },
            {
              label: "GitHub - Docs",
              href: "https://github.com/Unity-Technologies/com.unity.multiplayer.docs",
            },
            {
              label: "Netcode for GameObjects Releases",
              href: "https://github.com/Unity-Technologies/com.unity.netcode.gameobjects/releases",
            },
            {
              label: "Boss Room Releases",
              href: "https://github.com/Unity-Technologies/com.unity.multiplayer.samples.coop/releases/latest",
            },
            {
              label: "Bitesize Samples",
              href: "https://github.com/Unity-Technologies/com.unity.multiplayer.samples.bitesize",
            },
            {
              label: "Multiplayer RFCs",
              href: "https://github.com/Unity-Technologies/com.unity.multiplayer.rfcs",
            },
          ],
        },
        {
          title: "Contact",
          items: [
            {
              label: "Unity Multiplayer Forum",
              href: "https://forum.unity.com/forums/multiplayer.26/",
            },
            {
              label: "Unity Forums",
              href: "https://forum.unity.com/",
            },
            {
              label: "Discord",
              href: "https://discord.gg/buMxnnPvTb",
            },
          ],
        },
      ],
      copyright: `Copyright © ${new Date().getFullYear()} Unity Technologies. Built with Docusaurus.`,
    },
    navbar: {
      title: "Multiplayer Networking",
      logo: {
        alt: "Unity",
        src: "img/logo.png",
      },
      items: [
        // Netcode for GameObjects Dropdown
        {
          label: "Netcode for GameObjects",
          // className: 'nav-break',
          type: "dropdown",
          docId: "about",
          position: "left",
          items: [
            {
              type: "docSidebar",
              sidebarId: "releases",
              label: "Release Notes",
              docsPluginId: "releases",
            },
            {
              type: "doc",
              docId: "about",
              label: "Documentation",
            },
            {
              type: "doc",
              docId: "api/introduction",
              label: "API Reference",
            },
          ],
        },
        // Netcode for Gameobjects Versions Dropdown
        {
          type: "docsVersionDropdown",
          position: "left",
          // Add additional dropdown items at the beginning/end of the dropdown.
          //dropdownItemsBefore: [],
          // dropdownItemsAfter: [{to: '/versions', label: 'All versions'}],
          // Do not add the link active class when browsing docs.
          dropdownActiveClassDisabled: true,
          docsPluginId: "default",
        },
        // Transport Dropdown
        {
          type: "dropdown",
          docId: "about",
          label: "Transport",
          position: "left",
          docsPluginId: "transport",
          className: "nav-break",
          items: [
            {
              type: "doc",
              docId: "transport/transport-1-0-0",
              label: "Release Notes",
              docsPluginId: "releases",
            },
            {
              type: "doc",
              docId: "about",
              label: "Documentation",
              docsPluginId: "transport",
            },

            {
              type: "doc",
              docId: "api/introduction",
              label: "API Reference",
              docsPluginId: "transport",
            },
          ],
        },
        // Transport Versions Dropdown
        {
          type: "docsVersionDropdown",
          position: "left",
          dropdownActiveClassDisabled: true,
          docsPluginId: "transport",
        },
        // Multiplayer Tools Dropdown
        {
          to: "install-tools",
          label: "Multiplayer Tools",
          position: "left",
          docsPluginId: "tools",
          className: "nav-break",
          items: [
            {
              type: "doc",
              docId: "tools/tools-1-0-0",
              label: "Release Notes",
              docsPluginId: "releases",
            },
            {
              type: "doc",
              docId: "install-tools",
              label: "Documentation",
              docsPluginId: "tools",
            },
            {
              type: "doc",
              docId: "api/introduction",
              label: "API Reference",
              docsPluginId: "tools",
            },
          ],
        },
        // Multiplayer Tools Versions Dropdown
        {
          type: "docsVersionDropdown",
          position: "left",
          dropdownActiveClassDisabled: true,
          docsPluginId: "tools",
        },
        {
          className: "navbar-github-link",
          position: "right",
          to: "contribute",
          docsPluginId: "reference",
          items: [
            {
              to: "/introduction",
              label: "Release Notes",
              docsPluginId: "releases",
            },
            {
              label: "Docs Repo",
              href: "https://github.com/Unity-Technologies/com.unity.multiplayer.docs",
            },
            {
              label: "Netcode for GameObjects Repo",
              href: "https://github.com/Unity-Technologies/com.unity.netcode.gameobjects",
            },
            {
              label: "Multiplayer Community Contributions",
              href: "https://github.com/Unity-Technologies/multiplayer-community-contributions",
            },
            {
              label: "Boss Room Repo",
              href: "https://github.com/Unity-Technologies/com.unity.multiplayer.samples.coop",
            },
            {
              label: "Bitesize Samples Repo",
              href: "https://github.com/Unity-Technologies/com.unity.multiplayer.samples.bitesize",
            },
            {
              label: "Contribution Guide",
              href: "https://github.com/Unity-Technologies/com.unity.multiplayer.docs/wiki",
            },
            {
              type: "doc",
              docId: "template",
              label: "Markdown Template",
              docsPluginId: "reference",
            },
          ],
        },
        {
          position: "right",
          className: "navbar-grid-menu",
          to: "contribute",
          docsPluginId: "reference",
          items: [
            {
              label: "Product Roadmap",
              href: "https://unity.com/roadmap/unity-platform/multiplayer-networking",
            },
            {
              label: "Discord",
              href: "https://discord.gg/buMxnnPvTb",
            },
            {
              label: "Unity Multiplayer Forum",
              href: "https://forum.unity.com/forums/multiplayer.26/",
            },
            {
              label: "Netcode for GameObjects Forum",
              href: "https://forum.unity.com/forums/netcode-for-gameobjects.661/",
            },
            {
              label: "Unity Transport Forum",
              href: "https://forum.unity.com/forums/unity-transport.664/",
            },
          ],
        },
      ],
    },
  },
  presets: [
    [
      // Configs for Netcode versioned content
      "@docusaurus/preset-classic",
      {
        docs: {
          routeBasePath: "netcode",
          sidebarPath: require.resolve("./sidebars.js"),
          // remarkPlugins: [require("mdx-mermaid")],
          showLastUpdateAuthor: true,
          showLastUpdateTime: true,
          // Edit URL for version
          editUrl: function ({ versionDocsDirPath, docPath }) {
            return `https://github.com/Unity-Technologies/com.unity.multiplayer.docs/edit/main/${versionDocsDirPath}/${docPath}`;
          },
          includeCurrentVersion: true,
          lastVersion: "current",
          versions: {
            current: {
              label: "1.2.0",
              path: "current",
            },
            "1.1.0": {
              label: "1.1.0",
              path: "1.1.0",
            },
            "1.0.0": {
              label: "1.0.0",
              path: "1.0.0",
            },
            "0.1.0": {
              label: "0.1.0",
              path: "0.1.0",
            },
          },
          admonitions,
        },
        blog: {
          //postsPerPage: 3,
          feedOptions: {
            type: "all",
            copyright: `Copyright © ${new Date().getFullYear()} Unity Technologies`,
          },
          blogSidebarCount: "ALL",
          blogSidebarTitle: "All Blog Posts",
        },
        theme: {
          customCss: require.resolve("./src/css/unity-custom.scss"),
        },
        sitemap: {
          changefreq: "weekly",
<<<<<<< HEAD
          priority: 0.5,
          trailingSlash: false, //do not change, search requires
=======
          priority: 0.5, //do not change, search requires
>>>>>>> 201c0ed2
        },
      },
    ],
  ],
  plugins: [
    [
      // Configs for Release Note unversioned content
      "@docusaurus/plugin-content-docs",
      {
        id: "releases",
        path: "releases",
        editUrl: ({ docPath }) => {
          return `https://github.com/Unity-Technologies/com.unity.multiplayer.docs/edit/main/${docPath}`;
        },
        editCurrentVersion: true,
        routeBasePath: "releases",
        sidebarPath: require.resolve("./sidebarsReleases.js"),
        showLastUpdateAuthor: true,
        showLastUpdateTime: true,
        admonitions,
      },
    ],
    [
      // Configs for Reference unversioned content
      "@docusaurus/plugin-content-docs",
      {
        id: "reference",
        path: "reference",
        editUrl: ({ docPath }) => {
          return `https://github.com/Unity-Technologies/com.unity.multiplayer.docs/edit/main/${docPath}`;
        },
        editCurrentVersion: true,
        routeBasePath: "reference",
        sidebarPath: require.resolve("./sidebarsReference.js"),
        showLastUpdateAuthor: true,
        showLastUpdateTime: true,
        admonitions,
      },
    ],
    [
      // Configs for Transport versioned content
      "@docusaurus/plugin-content-docs",
      {
        id: "transport",
        path: "transport",
        editUrl: function ({ versionDocsDirPath, docPath }) {
          return `https://github.com/Unity-Technologies/com.unity.multiplayer.docs/edit/main/${versionDocsDirPath}/${docPath}`;
        },
        includeCurrentVersion: true,
        lastVersion: "current",
        versions: {
          current: {
            label: "1.0.0",
            path: "current",
          },
          "0.8.0": {
            label: "0.8.0",
            path: "0.8.0",
          },
        },
        editCurrentVersion: true,
        routeBasePath: "transport",
        sidebarPath: require.resolve("./sidebarsTransport.js"),
        showLastUpdateAuthor: true,
        showLastUpdateTime: true,
        admonitions,
      },
    ],
    [
      // Configs for Tools versioned content
      "@docusaurus/plugin-content-docs",
      {
        id: "tools",
        path: "tools",
        editUrl: function ({ versionDocsDirPath, docPath }) {
          return `https://github.com/Unity-Technologies/com.unity.multiplayer.docs/edit/main/${versionDocsDirPath}/${docPath}`;
        },
        includeCurrentVersion: true,
        lastVersion: "current",
        versions: {
          current: {
            label: "1.1.0",
            path: "current",
          },
          "1.0.0": {
            label: "1.0.0",
            path: "1.0.0",
          },
        },
        editCurrentVersion: true,
        routeBasePath: "tools",
        sidebarPath: require.resolve("./sidebarsTools.js"),
        showLastUpdateAuthor: true,
        showLastUpdateTime: true,
        admonitions,
      },
    ],
    [
      require.resolve("docusaurus-gtm-plugin"),
      {
        id: "GTM-5V25JL6", // GTM Container ID
      },
    ],
    [
      "@docusaurus/plugin-client-redirects",
      {
        redirects: [
          {
            to: "/netcode/current/learn/bossroom/bossroom",
            from: "/docs/learn/bossroom/index.html",
          },
        ],
      },
    ],
    "plugin-image-zoom",
    "docusaurus-plugin-sass",
    "@saucelabs/theme-github-codeblock",
    "react-iframe",
  ],
  i18n: {
    defaultLocale: "en",
    locales: ["en"],
    localeConfigs: {
      en: {
        htmlLang: "en-US",
      },
    },
  },
};<|MERGE_RESOLUTION|>--- conflicted
+++ resolved
@@ -382,12 +382,7 @@
         },
         sitemap: {
           changefreq: "weekly",
-<<<<<<< HEAD
-          priority: 0.5,
-          trailingSlash: false, //do not change, search requires
-=======
           priority: 0.5, //do not change, search requires
->>>>>>> 201c0ed2
         },
       },
     ],
