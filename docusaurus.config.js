--- conflicted
+++ resolved
@@ -124,11 +124,7 @@
                     className: 'nav-break',
                     items: [
                         {
-<<<<<<< HEAD
-                            to: '/tools/tools-1-0-0-pre',
-=======
                             to: '/tools/tools-1-0-0',
->>>>>>> 995ccec9
                             label: 'Release Notes',
                             docsPluginId: 'releases'
                         },
