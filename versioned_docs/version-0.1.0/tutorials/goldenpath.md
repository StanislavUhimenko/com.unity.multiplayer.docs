--- conflicted
+++ resolved
@@ -262,18 +262,12 @@
 
 :::important
 On Windows, no standard out stream exists by default, so you will need to view the Debug.log file to see the outputs. You can find the Debug.log  files in:
-<<<<<<< HEAD
-C:\Documents and Settings\User_Name\Local Settings\Application Data\Unity\Editor
-
-Alternatively you can modify the Windows commands to create a log.txt file in the same folder as the .exe which might be more convenient.
-=======
 
 `C:\Users\username\AppData\LocalLow\CompanyName\ProductName\Player.log`
 
 Where the `CompanyName` should default to `DefaultCompany` for a new project and  `ProductName` should be equal to the project's name.
 
 Alternatively you can modify the Windows commands to create a log.txt file in the same folder as the .exe which maybe more convenient.
->>>>>>> 25e8b65b
 
 Modify the commands as follows:
 
