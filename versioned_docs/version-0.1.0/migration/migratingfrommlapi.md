--- conflicted
+++ resolved
@@ -156,11 +156,7 @@
 After migrating and updating to the Unity MLAPI package, we recommend looking into the following:
 
 * <Link to={useBaseUrl ('/releases/introduction') }>Release Notes</Link> - Learn more about updated and changed features, bug fixes, and known issues for Unity MLAPI.
-<<<<<<< HEAD
-* [First Steps with MLAPI](.../tutorials/helloworld/helloworldintro.md)) - Learn how to create your first networked game with a Hello World sample. If you have existing projects or are new to Unity MLAPI, this will give you an initial review of MLAPI projects.
-=======
 * [First Steps with MLAPI](../tutorials/helloworld/helloworldintro.md) - Learn how to create your first networked game with a Hello World sample. If you have existing projects or are new to Unity MLAPI, this will give you an initial review of MLAPI projects.
->>>>>>> 09ec2344
 
 import useBaseUrl from '@docusaurus/useBaseUrl';
 import Link from '@docusaurus/Link';