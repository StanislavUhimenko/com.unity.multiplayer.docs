--- conflicted
+++ resolved
@@ -5,12 +5,9 @@
 ---
  :::contribution Community Contribution
 
-<<<<<<< HEAD
-=======
 There is a  Video Tutorial covering some of the concepts covered in this page [here](../learn/dapper/networkvariables.md)
 :::
 
->>>>>>> eea72471
 The MLAPI has two parts to its messaging system: RPC messages and [Custom Messages](message-system/custom-messages.md). Both types have sub-types that change their behaviour, functionality, and performance.
 
 ## RPC Messages
