---
id: inetworkserializable
title: INetworkSerializable
sidebar_label: INetworkSerializable
---

The `INetworkSerializable` interface can be used to define custom serializable types.

```csharp
struct MyComplexStruct : INetworkSerializable
{
    public Vector3 Position;
    public Quaternion Rotation;

    // INetworkSerializable
    public void NetworkSerialize(NetworkSerializer serializer)
    {
        serializer.Serialize(ref Position);
        serializer.Serialize(ref Rotation);
    }
    // ~INetworkSerializable
}

```

Types implementing `INetworkSerializable` are supported by `NetworkSerializer`, `RPC`s and `NetworkVariable`s.

```csharp

[ServerRpc]
void MyServerRpc(MyComplexStruct myStruct) { /* ... */ }

void Update()
{
    if (Input.GetKeyDown(KeyCode.P))
    {
        MyServerRpc(
            new MyComplexStruct
            {
                Position = transform.position,
                Rotation = transform.rotation
            }); // Client -> Server
    }
}
```

## Nested serial types

Nested serial types will be `null` unless you initilize following one of these methods:

* Manually before calling `Serialize` if `serializer.IsReading` (or something like that)
* Initialize in the default constructor

This is by design. You may see the values as null until properly initialized. The serializer is not deserializing them, the `null` value is simply applied before it can be serialized.

<<<<<<< HEAD

=======
>>>>>>> 18280abb
## Conditional Serialization

As you have more control over serialization of a struct, you might implement conditional serialization at runtime.

More advanced use-cases are explored in following examples.

### Example: Array

```csharp

public struct MyCustomStruct : INetworkSerializable
{
    public int[] Array;

    public void NetworkSerialize(NetworkSerializer serializer)
    {
        // Length
        int length = 0;
        if (!serializer.IsReading)
        {
            length = Array.Length;
        }

        serializer.Serialize(ref length);

        // Array
        if (serializer.IsReading)
        {
            Array = new int[length];
        }

        for (int n = 0; n < length; ++n)
        {
            serializer.Serialize(ref Array[n]);
        }
    }
}
```

**Reading:**

- (De)serialize `length` back from the stream
- Iterate over `Array` member `n=length` times
- (De)serialize value back into Array[n] element from the stream


**Writing:**

- Serialize length=Array.Length into stream
- Iterate over Array member n=length times
- Serialize value from Array[n] element into the stream


The `NetworkSerializer.IsReading` flag is being utilized here to determine whether or not to set `length` value to prepare before writing into the stream —  we then use it to determine whether or not to create a new `int[]` instance with `length` size to set `Array` before reading values from the stream.


### Example: Move

```csharp

public struct MyMoveStruct : INetworkSerializable
{
    public Vector3 Position;
    public Quaternion Rotation;

    public bool SyncVelocity;
    public Vector3 LinearVelocity;
    public Vector3 AngularVelocity;

    public void NetworkSerialize(NetworkSerializer serializer)
    {
        // Position & Rotation
        serializer.Serialize(ref Position);
        serializer.Serialize(ref Rotation);
        
        // LinearVelocity & AngularVelocity
        serializer.Serialize(ref SyncVelocity);
        if (SyncVelocity)
        {
            serializer.Serialize(ref LinearVelocity);
            serializer.Serialize(ref AngularVelocity);
        }
    }
}
```

**Reading:**

- (De)serialize `Position` back from the stream
- (De)serialize `Rotation` back from the stream
- (De)serialize `SyncVelocity` back from the stream
- Check if `SyncVelocity` is set to true, if so:
  - (De)serialize `LinearVelocity` back from the stream
  - (De)serialize `AngularVelocity` back from the stream

**Writing:**

- Serialize `Position` into the stream
- Serialize `Rotation` into the stream
- Serialize `SyncVelocity` into the stream
- Check if `SyncVelocity` is set to true, if so:
  -  Serialize `LinearVelocity` into the stream
  -  Serialize `AngularVelocity` into the stream

Unlike the [Array](#example-array) example above, in this example we do not use `NetworkSerializer.IsReading` flag to change serialization logic but to change the value of a serialized flag itself.

- If the `SyncVelocity` flag is set to true, both the `LinearVelocity` and `AngularVelocity`  will  be serialized into the stream 
- When the `SyncVelocity` flag is set to `false`, we will leave `LinearVelocity` and `AngularVelocity` with default values.

## Recursive Nested Serialization

It is possible to recursively serialize nested members with `INetworkSerializable` interface down in the hierachy tree.

Review the following example:

```csharp

public struct MyStructA : INetworkSerializable
{
    public Vector3 Position;
    public Quaternion Rotation;

    public void NetworkSerialize(NetworkSerializer serializer)
    {
        serializer.Serialize(ref Position);
        serializer.Serialize(ref Rotation);
    }
}

public struct MyStructB : INetworkSerializable
{
    public int SomeNumber;
    public string SomeText;
    public MyStructA StructA;
    
    public void NetworkSerialize(NetworkSerializer serializer)
    {
        serializer.Serialize(ref SomeNumber);
        serializer.Serialize(ref SomeText);
        StructA.NetworkSerialize(serializer);
    }
}
```

If we were to serialize `MyStructA` alone, it would serialize `Position` and `Rotation` into the stream using `NetworkSerializer`.

However, if we were to serialize `MyStructB`, it would serialize `SomeNumber` and `SomeText` into the stream, then serialize `StructA` by calling `MyStructA`'s `void NetworkSerialize(NetworkSerializer)` method, which serializes `Position` and `Rotation` into the same stream.

:::note
Technically, there is no hard-limit on how many `INetworkSerializable` fields you can serialize down the tree hierachy. In practice, consider memory and bandwidth boundaries for best performance.
:::

:::tip
You can conditionally serialize in recursive nested serialization scenario and make use of both features.
:::<|MERGE_RESOLUTION|>--- conflicted
+++ resolved
@@ -53,10 +53,6 @@
 
 This is by design. You may see the values as null until properly initialized. The serializer is not deserializing them, the `null` value is simply applied before it can be serialized.
 
-<<<<<<< HEAD
-
-=======
->>>>>>> 18280abb
 ## Conditional Serialization
 
 As you have more control over serialization of a struct, you might implement conditional serialization at runtime.
