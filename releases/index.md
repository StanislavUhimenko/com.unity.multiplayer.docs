--- conflicted
+++ resolved
@@ -28,16 +28,10 @@
 
 See the following project releases for Boss Room.
 
-<<<<<<< HEAD
-| Release | Status | Date | Supported Unity Versions |
-| -- | -- | -- | -- |
-| [v0.1.0](samples/release-0-1-0.md) | Early Access | April 7, 2021 | 2020.3 and later |
-=======
 | Release | Status | Date | Supported MLAPI | Supported Unity |
 | -- | -- | -- | -- |
 | [v0.2.0](samples/release-0-2-0.md) | Early Access | May 19, 2021 | [0.1.0](multiplayer/release-0-1-0.md) | v2020.3.8f1 LTS |
 | [v0.1.0](samples/release-0-1-0.md) | Early Access | April 7, 2021 | [0.1.0](multiplayer/release-0-1-0.md) | 2020.3.0f1 LTS |
->>>>>>> ed2ec644
 
 :::important
 Boss Room: Small Scale Co-op Sample always requires the latest version of Unity MLAPI.
